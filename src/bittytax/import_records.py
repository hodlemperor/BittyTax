# -*- coding: utf-8 -*-
# (c) Nano Nano Ltd 2019

import csv
import sys
import warnings
from decimal import Decimal, InvalidOperation
from enum import Enum
from typing import Dict, List, NamedTuple, Optional, TextIO

import dateutil.parser
import xlrd
from colorama import Back, Fore
from openpyxl import load_workbook
from openpyxl.cell.cell import Cell
from tqdm import tqdm, trange

from .bt_types import AssetSymbol, Note, Timestamp, TrType, Wallet
from .config import config
from .constants import ERROR, TZ_UTC
from .exceptions import (
    DataValueError,
    MissingDataError,
    TimestampParserError,
    TransactionParserError,
    UnexpectedDataError,
    UnexpectedTransactionTypeError,
)
from .record import TransactionRecord
from .transactions import Buy, Sell


class ImportRecords:
    def __init__(self) -> None:
        self.t_rows: List["TransactionRow"] = []
        self.success_cnt = 0
        self.failure_cnt = 0

    def import_excel_xlsx(self, filename: str) -> None:
        warnings.filterwarnings("ignore", category=UserWarning, module="openpyxl")
        workbook = load_workbook(filename=filename, read_only=True, data_only=True)
        print(f"{Fore.WHITE}Excel file: {Fore.YELLOW}{filename}")

        for sheet_name in workbook.sheetnames:
            worksheet = workbook[sheet_name]
            dimensions = worksheet.calculate_dimension()
            if dimensions == "A1:A1" or dimensions.endswith("1048576"):
                workbook[sheet_name].reset_dimensions()

            if worksheet.title.startswith("--"):
                print(f"{Fore.GREEN}skipping '{worksheet.title}' worksheet")
                continue

            if config.debug:
                print(f"{Fore.CYAN}importing '{worksheet.title}' rows")

            for row_num, worksheet_row in enumerate(
                tqdm(
                    worksheet.rows,
                    total=worksheet.max_row,
                    unit=" row",
                    desc=f"{Fore.CYAN}importing '{worksheet.title}' rows{Fore.GREEN}",
                    disable=bool(config.debug or not sys.stdout.isatty()),
                )
            ):
                if row_num == 0:
                    # Skip headers
                    continue

                row = [self.convert_cell_xlsx(cell) for cell in worksheet_row]

                t_row = TransactionRow(
                    row[: len(TransactionRow.HEADER)], row_num + 1, worksheet.title
                )

                try:
                    t_row.parse()
                except TransactionParserError as e:
                    t_row.failure = e

                if config.debug or t_row.failure:
                    tqdm.write(f"{Fore.YELLOW}import: {t_row}")

                if t_row.failure:
                    tqdm.write(f"{ERROR} {t_row.failure}")

                self.t_rows.append(t_row)
                self.update_cnts(t_row)

        workbook.close()
        del workbook

    def import_excel_xls(self, filename: str) -> None:
        workbook = xlrd.open_workbook(filename)
        print(f"{Fore.WHITE}Excel file: {Fore.YELLOW}{filename}")

        for worksheet in workbook.sheets():
            if worksheet.name.startswith("--"):
                print(f"{Fore.GREEN}skipping '{worksheet.name}' worksheet")
                continue

            if config.debug:
                print(f"{Fore.CYAN}importing '{worksheet.name}' rows")

            for row_num in trange(
                0,
                worksheet.nrows,
                unit=" row",
                desc=f"{Fore.CYAN}importing '{worksheet.name}' rows{Fore.GREEN}",
                disable=bool(config.debug or not sys.stdout.isatty()),
            ):
                if row_num == 0:
                    # Skip headers
                    continue

                row = [
                    self.convert_cell_xls(worksheet.cell(row_num, cell_num), workbook)
                    for cell_num in range(0, worksheet.ncols)
                ]

                t_row = TransactionRow(
                    row[: len(TransactionRow.HEADER)], row_num + 1, worksheet.name
                )

                try:
                    t_row.parse()
                except TransactionParserError as e:
                    t_row.failure = e

                if config.debug or t_row.failure:
                    tqdm.write(f"{Fore.YELLOW}import: {t_row}")

                if t_row.failure:
                    tqdm.write(f"{ERROR} {t_row.failure}")

                self.t_rows.append(t_row)
                self.update_cnts(t_row)

        workbook.release_resources()
        del workbook

    @staticmethod
    def convert_cell_xlsx(cell: Cell) -> str:
        if cell.value is None:
            return ""
        return str(cell.value)

    @staticmethod
    def convert_cell_xls(cell: xlrd.sheet.Cell, workbook: xlrd.Book) -> str:
        if cell.ctype == xlrd.XL_CELL_DATE:
            datetime = xlrd.xldate.xldate_as_datetime(cell.value, workbook.datemode)
            if datetime.microsecond:
                value = f"{datetime:%Y-%m-%dT%H:%M:%S.%f}"
            else:
                value = f"{datetime:%Y-%m-%dT%H:%M:%S}"
        elif cell.ctype in (
            xlrd.XL_CELL_NUMBER,
            xlrd.XL_CELL_BOOLEAN,
            xlrd.XL_CELL_ERROR,
        ):
            # repr is required to ensure no precision is lost
            value = repr(cell.value)
        else:
            value = str(cell.value)

        return value

    def import_csv(self, import_file: TextIO) -> None:
        print(f"{Fore.WHITE}CSV file: {Fore.YELLOW}{import_file.name}")
        if config.debug:
            print(f"{Fore.CYAN}importing rows")

        reader = csv.reader(import_file)

        for row in tqdm(
            reader,
            unit=" row",
            desc=f"{Fore.CYAN}importing{Fore.GREEN}",
            disable=bool(config.debug or not sys.stdout.isatty()),
        ):
            if reader.line_num == 1:
                # Skip headers
                continue

            t_row = TransactionRow(row[: len(TransactionRow.HEADER)], reader.line_num)
            try:
                t_row.parse()
            except TransactionParserError as e:
                t_row.failure = e

            if config.debug or t_row.failure:
                tqdm.write(f"{Fore.YELLOW}import: {t_row}")

            if t_row.failure:
                tqdm.write(f"{ERROR} {t_row.failure}")

            self.t_rows.append(t_row)
            self.update_cnts(t_row)

    def update_cnts(self, t_row: "TransactionRow") -> None:
        if t_row.failure is not None:
            self.failure_cnt += 1
        elif t_row.t_record is not None:
            self.success_cnt += 1

    def get_records(self) -> List[TransactionRecord]:
        transaction_records = [t_row.t_record for t_row in self.t_rows if t_row.t_record]

        transaction_records.sort()
        for t_record in transaction_records:
            t_record.set_tid()

        if config.debug:
            for t_row in self.t_rows:
                print(f"{Fore.YELLOW}import: {t_row}")

        return transaction_records


class FieldRequired(Enum):
    OPTIONAL = "Optional"
    MANDATORY = "Mandatory"
    NOT_REQUIRED = "Not Required"


class FieldValidation(NamedTuple):
    t_type: FieldRequired
    buy_quantity: FieldRequired
    buy_asset: FieldRequired
    buy_value: FieldRequired
    sell_quantity: FieldRequired
    sell_asset: FieldRequired
    sell_value: FieldRequired
    fee_quantity: FieldRequired
    fee_asset: FieldRequired
    fee_value: FieldRequired


class TransactionRow:
    HEADER = [
        "Type",
        "Buy Quantity",
        "Buy Asset",
        "Buy Value",
        "Sell Quantity",
        "Sell Asset",
        "Sell Value",
        "Fee Quantity",
        "Fee Asset",
        "Fee Value",
        "Wallet",
        "Timestamp",
        "Note",
    ]

    TYPE_VALIDATION: Dict[TrType, FieldValidation] = {
        TrType.DEPOSIT: FieldValidation(
            t_type=FieldRequired.MANDATORY,
            buy_quantity=FieldRequired.MANDATORY,
            buy_asset=FieldRequired.MANDATORY,
            buy_value=FieldRequired.OPTIONAL,
            sell_quantity=FieldRequired.NOT_REQUIRED,
            sell_asset=FieldRequired.NOT_REQUIRED,
            sell_value=FieldRequired.NOT_REQUIRED,
            fee_quantity=FieldRequired.OPTIONAL,
            fee_asset=FieldRequired.OPTIONAL,
            fee_value=FieldRequired.OPTIONAL,
        ),
        TrType.MINING: FieldValidation(
            t_type=FieldRequired.MANDATORY,
            buy_quantity=FieldRequired.MANDATORY,
            buy_asset=FieldRequired.MANDATORY,
            buy_value=FieldRequired.OPTIONAL,
            sell_quantity=FieldRequired.NOT_REQUIRED,
            sell_asset=FieldRequired.NOT_REQUIRED,
            sell_value=FieldRequired.NOT_REQUIRED,
            fee_quantity=FieldRequired.OPTIONAL,
            fee_asset=FieldRequired.OPTIONAL,
            fee_value=FieldRequired.OPTIONAL,
        ),
        TrType.STAKING: FieldValidation(
            t_type=FieldRequired.MANDATORY,
            buy_quantity=FieldRequired.MANDATORY,
            buy_asset=FieldRequired.MANDATORY,
            buy_value=FieldRequired.OPTIONAL,
            sell_quantity=FieldRequired.NOT_REQUIRED,
            sell_asset=FieldRequired.NOT_REQUIRED,
            sell_value=FieldRequired.NOT_REQUIRED,
            fee_quantity=FieldRequired.OPTIONAL,
            fee_asset=FieldRequired.OPTIONAL,
            fee_value=FieldRequired.OPTIONAL,
        ),
        TrType.INTEREST: FieldValidation(
            t_type=FieldRequired.MANDATORY,
            buy_quantity=FieldRequired.MANDATORY,
            buy_asset=FieldRequired.MANDATORY,
            buy_value=FieldRequired.OPTIONAL,
            sell_quantity=FieldRequired.NOT_REQUIRED,
            sell_asset=FieldRequired.NOT_REQUIRED,
            sell_value=FieldRequired.NOT_REQUIRED,
            fee_quantity=FieldRequired.OPTIONAL,
            fee_asset=FieldRequired.OPTIONAL,
            fee_value=FieldRequired.OPTIONAL,
        ),
        TrType.DIVIDEND: FieldValidation(
            t_type=FieldRequired.MANDATORY,
            buy_quantity=FieldRequired.MANDATORY,
            buy_asset=FieldRequired.MANDATORY,
            buy_value=FieldRequired.OPTIONAL,
            sell_quantity=FieldRequired.NOT_REQUIRED,
            sell_asset=FieldRequired.NOT_REQUIRED,
            sell_value=FieldRequired.NOT_REQUIRED,
            fee_quantity=FieldRequired.OPTIONAL,
            fee_asset=FieldRequired.OPTIONAL,
            fee_value=FieldRequired.OPTIONAL,
        ),
        TrType.INCOME: FieldValidation(
            t_type=FieldRequired.MANDATORY,
            buy_quantity=FieldRequired.MANDATORY,
            buy_asset=FieldRequired.MANDATORY,
            buy_value=FieldRequired.OPTIONAL,
            sell_quantity=FieldRequired.NOT_REQUIRED,
            sell_asset=FieldRequired.NOT_REQUIRED,
            sell_value=FieldRequired.NOT_REQUIRED,
            fee_quantity=FieldRequired.OPTIONAL,
            fee_asset=FieldRequired.OPTIONAL,
            fee_value=FieldRequired.OPTIONAL,
        ),
        TrType.GIFT_RECEIVED: FieldValidation(
            t_type=FieldRequired.MANDATORY,
            buy_quantity=FieldRequired.MANDATORY,
            buy_asset=FieldRequired.MANDATORY,
            buy_value=FieldRequired.OPTIONAL,
            sell_quantity=FieldRequired.NOT_REQUIRED,
            sell_asset=FieldRequired.NOT_REQUIRED,
            sell_value=FieldRequired.NOT_REQUIRED,
            fee_quantity=FieldRequired.OPTIONAL,
            fee_asset=FieldRequired.OPTIONAL,
            fee_value=FieldRequired.OPTIONAL,
        ),
        TrType.FORK: FieldValidation(
            t_type=FieldRequired.MANDATORY,
            buy_quantity=FieldRequired.MANDATORY,
            buy_asset=FieldRequired.MANDATORY,
            buy_value=FieldRequired.NOT_REQUIRED,
            sell_quantity=FieldRequired.NOT_REQUIRED,
            sell_asset=FieldRequired.NOT_REQUIRED,
            sell_value=FieldRequired.NOT_REQUIRED,
            fee_quantity=FieldRequired.OPTIONAL,
            fee_asset=FieldRequired.OPTIONAL,
            fee_value=FieldRequired.OPTIONAL,
        ),
        TrType.AIRDROP: FieldValidation(
            t_type=FieldRequired.MANDATORY,
            buy_quantity=FieldRequired.MANDATORY,
            buy_asset=FieldRequired.MANDATORY,
            buy_value=FieldRequired.OPTIONAL,
            sell_quantity=FieldRequired.NOT_REQUIRED,
            sell_asset=FieldRequired.NOT_REQUIRED,
            sell_value=FieldRequired.NOT_REQUIRED,
            fee_quantity=FieldRequired.OPTIONAL,
            fee_asset=FieldRequired.OPTIONAL,
            fee_value=FieldRequired.OPTIONAL,
        ),
<<<<<<< HEAD
        TrType.REFERRAL: FieldValidation(
=======
        TrType.MARGIN_GAIN: FieldValidation(
>>>>>>> 0de26bae
            t_type=FieldRequired.MANDATORY,
            buy_quantity=FieldRequired.MANDATORY,
            buy_asset=FieldRequired.MANDATORY,
            buy_value=FieldRequired.OPTIONAL,
            sell_quantity=FieldRequired.NOT_REQUIRED,
            sell_asset=FieldRequired.NOT_REQUIRED,
            sell_value=FieldRequired.NOT_REQUIRED,
<<<<<<< HEAD
            fee_quantity=FieldRequired.OPTIONAL,
            fee_asset=FieldRequired.OPTIONAL,
            fee_value=FieldRequired.OPTIONAL,
        ),
        TrType.CASHBACK: FieldValidation(
            t_type=FieldRequired.MANDATORY,
            buy_quantity=FieldRequired.MANDATORY,
            buy_asset=FieldRequired.MANDATORY,
            buy_value=FieldRequired.OPTIONAL,
            sell_quantity=FieldRequired.NOT_REQUIRED,
            sell_asset=FieldRequired.NOT_REQUIRED,
            sell_value=FieldRequired.NOT_REQUIRED,
            fee_quantity=FieldRequired.OPTIONAL,
            fee_asset=FieldRequired.OPTIONAL,
            fee_value=FieldRequired.OPTIONAL,
        ),
        TrType.FEE_REBATE: FieldValidation(
            t_type=FieldRequired.MANDATORY,
            buy_quantity=FieldRequired.MANDATORY,
            buy_asset=FieldRequired.MANDATORY,
            buy_value=FieldRequired.OPTIONAL,
            sell_quantity=FieldRequired.NOT_REQUIRED,
            sell_asset=FieldRequired.NOT_REQUIRED,
            sell_value=FieldRequired.NOT_REQUIRED,
            fee_quantity=FieldRequired.OPTIONAL,
            fee_asset=FieldRequired.OPTIONAL,
            fee_value=FieldRequired.OPTIONAL,
=======
            fee_quantity=FieldRequired.NOT_REQUIRED,
            fee_asset=FieldRequired.NOT_REQUIRED,
            fee_value=FieldRequired.NOT_REQUIRED,
>>>>>>> 0de26bae
        ),
        TrType.WITHDRAWAL: FieldValidation(
            t_type=FieldRequired.MANDATORY,
            buy_quantity=FieldRequired.NOT_REQUIRED,
            buy_asset=FieldRequired.NOT_REQUIRED,
            buy_value=FieldRequired.NOT_REQUIRED,
            sell_quantity=FieldRequired.MANDATORY,
            sell_asset=FieldRequired.MANDATORY,
            sell_value=FieldRequired.OPTIONAL,
            fee_quantity=FieldRequired.OPTIONAL,
            fee_asset=FieldRequired.OPTIONAL,
            fee_value=FieldRequired.OPTIONAL,
        ),
        TrType.SPEND: FieldValidation(
            t_type=FieldRequired.MANDATORY,
            buy_quantity=FieldRequired.NOT_REQUIRED,
            buy_asset=FieldRequired.NOT_REQUIRED,
            buy_value=FieldRequired.NOT_REQUIRED,
            sell_quantity=FieldRequired.MANDATORY,
            sell_asset=FieldRequired.MANDATORY,
            sell_value=FieldRequired.OPTIONAL,
            fee_quantity=FieldRequired.OPTIONAL,
            fee_asset=FieldRequired.OPTIONAL,
            fee_value=FieldRequired.OPTIONAL,
        ),
        TrType.GIFT_SENT: FieldValidation(
            t_type=FieldRequired.MANDATORY,
            buy_quantity=FieldRequired.NOT_REQUIRED,
            buy_asset=FieldRequired.NOT_REQUIRED,
            buy_value=FieldRequired.NOT_REQUIRED,
            sell_quantity=FieldRequired.MANDATORY,
            sell_asset=FieldRequired.MANDATORY,
            sell_value=FieldRequired.OPTIONAL,
            fee_quantity=FieldRequired.OPTIONAL,
            fee_asset=FieldRequired.OPTIONAL,
            fee_value=FieldRequired.OPTIONAL,
        ),
        TrType.GIFT_SPOUSE: FieldValidation(
            t_type=FieldRequired.MANDATORY,
            buy_quantity=FieldRequired.NOT_REQUIRED,
            buy_asset=FieldRequired.NOT_REQUIRED,
            buy_value=FieldRequired.NOT_REQUIRED,
            sell_quantity=FieldRequired.MANDATORY,
            sell_asset=FieldRequired.MANDATORY,
            sell_value=FieldRequired.OPTIONAL,
            fee_quantity=FieldRequired.OPTIONAL,
            fee_asset=FieldRequired.OPTIONAL,
            fee_value=FieldRequired.OPTIONAL,
        ),
        TrType.CHARITY_SENT: FieldValidation(
            t_type=FieldRequired.MANDATORY,
            buy_quantity=FieldRequired.NOT_REQUIRED,
            buy_asset=FieldRequired.NOT_REQUIRED,
            buy_value=FieldRequired.NOT_REQUIRED,
            sell_quantity=FieldRequired.MANDATORY,
            sell_asset=FieldRequired.MANDATORY,
            sell_value=FieldRequired.OPTIONAL,
            fee_quantity=FieldRequired.OPTIONAL,
            fee_asset=FieldRequired.OPTIONAL,
            fee_value=FieldRequired.OPTIONAL,
        ),
        TrType.LOST: FieldValidation(
            t_type=FieldRequired.MANDATORY,
            buy_quantity=FieldRequired.NOT_REQUIRED,
            buy_asset=FieldRequired.NOT_REQUIRED,
            buy_value=FieldRequired.NOT_REQUIRED,
            sell_quantity=FieldRequired.MANDATORY,
            sell_asset=FieldRequired.MANDATORY,
            sell_value=FieldRequired.OPTIONAL,
            fee_quantity=FieldRequired.NOT_REQUIRED,
            fee_asset=FieldRequired.NOT_REQUIRED,
            fee_value=FieldRequired.NOT_REQUIRED,
        ),
        TrType.MARGIN_LOSS: FieldValidation(
            t_type=FieldRequired.MANDATORY,
            buy_quantity=FieldRequired.NOT_REQUIRED,
            buy_asset=FieldRequired.NOT_REQUIRED,
            buy_value=FieldRequired.NOT_REQUIRED,
            sell_quantity=FieldRequired.MANDATORY,
            sell_asset=FieldRequired.MANDATORY,
            sell_value=FieldRequired.OPTIONAL,
            fee_quantity=FieldRequired.NOT_REQUIRED,
            fee_asset=FieldRequired.NOT_REQUIRED,
            fee_value=FieldRequired.NOT_REQUIRED,
        ),
        TrType.MARGIN_FEE: FieldValidation(
            t_type=FieldRequired.MANDATORY,
            buy_quantity=FieldRequired.NOT_REQUIRED,
            buy_asset=FieldRequired.NOT_REQUIRED,
            buy_value=FieldRequired.NOT_REQUIRED,
            sell_quantity=FieldRequired.MANDATORY,
            sell_asset=FieldRequired.MANDATORY,
            sell_value=FieldRequired.OPTIONAL,
            fee_quantity=FieldRequired.NOT_REQUIRED,
            fee_asset=FieldRequired.NOT_REQUIRED,
            fee_value=FieldRequired.NOT_REQUIRED,
        ),
        TrType.TRADE: FieldValidation(
            t_type=FieldRequired.MANDATORY,
            buy_quantity=FieldRequired.MANDATORY,
            buy_asset=FieldRequired.MANDATORY,
            buy_value=FieldRequired.OPTIONAL,
            sell_quantity=FieldRequired.MANDATORY,
            sell_asset=FieldRequired.MANDATORY,
            sell_value=FieldRequired.OPTIONAL,
            fee_quantity=FieldRequired.OPTIONAL,
            fee_asset=FieldRequired.OPTIONAL,
            fee_value=FieldRequired.OPTIONAL,
        ),
    }

    TRANSFER_TYPES = (TrType.DEPOSIT, TrType.WITHDRAWAL)

    def __init__(self, row: List[str], row_num: int, worksheet_name: Optional[str] = None):
        self.row = row
        self.row_dict = dict(zip(self.HEADER, row))
        self.row_num = row_num
        self.worksheet_name = worksheet_name
        self.t_record: Optional[TransactionRecord] = None
        self.failure: Optional[TransactionParserError] = None

    def parse(self) -> None:
        if all(not self.row[i] for i in range(len(self.row) - 1)):
            # Skip empty rows
            return

        buy = sell = fee = None
        try:
            t_type = TrType(self.row_dict["Type"])
        except ValueError as e:
            raise UnexpectedTransactionTypeError(
                self.HEADER.index("Type"), "Type", self.row_dict["Type"]
            ) from e

        for pos, required in enumerate(self.TYPE_VALIDATION[t_type]):
            if pos == self.HEADER.index("Buy Quantity"):
                buy_quantity = self.validate_quantity("Buy Quantity", required)
            elif pos == self.HEADER.index("Buy Asset"):
                buy_asset = self.validate_asset("Buy Asset", required)
            elif pos == self.HEADER.index("Buy Value"):
                buy_value = self.validate_value("Buy Value", required)
            elif pos == self.HEADER.index("Sell Quantity"):
                sell_quantity = self.validate_quantity("Sell Quantity", required)
            elif pos == self.HEADER.index("Sell Asset"):
                sell_asset = self.validate_asset("Sell Asset", required)
            elif pos == self.HEADER.index("Sell Value"):
                sell_value = self.validate_value("Sell Value", required)
            elif pos == self.HEADER.index("Fee Quantity"):
                fee_quantity = self.validate_quantity("Fee Quantity", required)
            elif pos == self.HEADER.index("Fee Asset"):
                fee_asset = self.validate_asset("Fee Asset", required)
            elif pos == self.HEADER.index("Fee Value"):
                fee_value = self.validate_value("Fee Value", required)

        if buy_value and buy_asset == config.ccy and buy_value != buy_quantity:
            raise DataValueError(self.HEADER.index("Buy Value"), "Buy Value", buy_value)

        if sell_value and sell_asset == config.ccy and sell_value != sell_quantity:
            raise DataValueError(self.HEADER.index("Sell Value"), "Sell Value", sell_value)

        if fee_value and fee_asset == config.ccy and fee_value != fee_quantity:
            raise DataValueError(self.HEADER.index("Fee Value"), "Fee Value", fee_value)

        if fee_quantity is not None and not fee_asset:
            raise MissingDataError(self.HEADER.index("Fee Asset"), "Fee Asset")

        if fee_quantity is None and fee_asset:
            raise MissingDataError(self.HEADER.index("Fee Quantity"), "Fee Quantity")

        if buy_asset:
            if buy_quantity is None:
                raise RuntimeError("Missing buy_quantity")

            if t_type is TrType.FORK:
                buy_value = Decimal(0)

            buy = Buy(t_type, buy_quantity, buy_asset, buy_value)
        if sell_asset:
            if sell_quantity is None:
                raise RuntimeError("Missing sell_quantity")

            if t_type is TrType.LOST:
                if sell_value is None:
                    sell_value = Decimal(0)

                sell = Sell(t_type, sell_quantity, sell_asset, sell_value)
                if config.lost_buyback:
                    buy = Buy(t_type, sell_quantity, sell_asset, sell_value)
                    buy.acquisition = True
            else:
                sell = Sell(t_type, sell_quantity, sell_asset, sell_value)
        if fee_asset:
            if fee_quantity is None:
                raise RuntimeError("Missing fee_quantity")

            # Fees are added as a separate spend transaction
            fee = Sell(TrType.SPEND, fee_quantity, fee_asset, fee_value)

            # Transfers fees are a special case
            if t_type in self.TRANSFER_TYPES:
                if config.transfers_include:
                    # Not a disposal, fees removed from the pool at zero cost
                    fee.disposal = False
                else:
                    # Not a disposal (unless configured otherwise)
                    if not config.transfer_fee_disposal:
                        fee.disposal = False

        if len(self.row) == len(self.HEADER):
            note = self.row_dict["Note"]
        else:
            note = ""

        self.t_record = TransactionRecord(
            t_type,
            buy,
            sell,
            fee,
            Wallet(self.row_dict["Wallet"]),
            self.parse_timestamp(),
            Note(note),
        )

    def parse_timestamp(self) -> Timestamp:
        try:
            timestamp = dateutil.parser.parse(self.row_dict["Timestamp"])
        except ValueError as e:
            raise TimestampParserError(
                self.HEADER.index("Timestamp"), "Timestamp", self.row_dict["Timestamp"]
            ) from e

        if timestamp.tzinfo is None:
            # Default to UTC if no timezone is specified
            timestamp = timestamp.replace(tzinfo=TZ_UTC)

        return Timestamp(timestamp)

    def validate_quantity(self, quantity_hdr: str, required: FieldRequired) -> Optional[Decimal]:
        if self.row_dict[quantity_hdr]:
            if required is FieldRequired.NOT_REQUIRED:
                raise UnexpectedDataError(
                    self.HEADER.index(quantity_hdr),
                    quantity_hdr,
                    self.row_dict[quantity_hdr],
                )

            try:
                quantity = Decimal(self.strip_non_digits(self.row_dict[quantity_hdr]))
            except InvalidOperation as e:
                raise DataValueError(
                    self.HEADER.index(quantity_hdr),
                    quantity_hdr,
                    self.row_dict[quantity_hdr],
                ) from e

            if quantity < 0:
                raise DataValueError(self.HEADER.index(quantity_hdr), quantity_hdr, quantity)
            return quantity

        if required is FieldRequired.MANDATORY:
            raise MissingDataError(self.HEADER.index(quantity_hdr), quantity_hdr)

        return None

    def validate_asset(self, asset_hdr: str, required: FieldRequired) -> AssetSymbol:
        if self.row_dict[asset_hdr]:
            if required is FieldRequired.NOT_REQUIRED:
                raise UnexpectedDataError(
                    self.HEADER.index(asset_hdr), asset_hdr, self.row_dict[asset_hdr]
                )

            return AssetSymbol(self.row_dict[asset_hdr])

        if required is FieldRequired.MANDATORY:
            raise MissingDataError(self.HEADER.index(asset_hdr), asset_hdr)

        return AssetSymbol("")

    def validate_value(self, value_hdr: str, required: FieldRequired) -> Optional[Decimal]:
        if self.row_dict[value_hdr]:
            if required is FieldRequired.NOT_REQUIRED:
                raise UnexpectedDataError(
                    self.HEADER.index(value_hdr), value_hdr, self.row_dict[value_hdr]
                )

            try:
                value = Decimal(self.strip_non_digits(self.row_dict[value_hdr]))
            except InvalidOperation as e:
                raise DataValueError(
                    self.HEADER.index(value_hdr),
                    value_hdr,
                    self.row_dict[value_hdr],
                ) from e

            if value < 0:
                raise DataValueError(self.HEADER.index(value_hdr), value_hdr, value)

            return value

        if required is FieldRequired.MANDATORY:
            raise MissingDataError(self.HEADER.index(value_hdr), value_hdr)

        return None

    @staticmethod
    def strip_non_digits(string: str) -> str:
        return string.strip("£€$").replace(",", "")

    def __str__(self) -> str:
        if self.t_record and self.t_record.tid:
            tid_str = f" {Fore.MAGENTA}[TID:{self.t_record.tid[0]}]"
        else:
            tid_str = ""

        if self.worksheet_name:
            worksheet_str = f"'{self.worksheet_name}' "
        else:
            worksheet_str = ""

        row_str = ", ".join(
            [
                (
                    f"{Back.RED}'{data}'{Back.RESET}"
                    if self.failure and self.failure.col_num == num
                    else f"'{data}'"
                )
                for num, data in enumerate(self.row)
            ]
        )

        return f"{worksheet_str}row[{self.row_num}] [{row_str}]{tid_str}"<|MERGE_RESOLUTION|>--- conflicted
+++ resolved
@@ -362,19 +362,15 @@
             fee_asset=FieldRequired.OPTIONAL,
             fee_value=FieldRequired.OPTIONAL,
         ),
-<<<<<<< HEAD
         TrType.REFERRAL: FieldValidation(
-=======
         TrType.MARGIN_GAIN: FieldValidation(
->>>>>>> 0de26bae
-            t_type=FieldRequired.MANDATORY,
-            buy_quantity=FieldRequired.MANDATORY,
-            buy_asset=FieldRequired.MANDATORY,
-            buy_value=FieldRequired.OPTIONAL,
-            sell_quantity=FieldRequired.NOT_REQUIRED,
-            sell_asset=FieldRequired.NOT_REQUIRED,
-            sell_value=FieldRequired.NOT_REQUIRED,
-<<<<<<< HEAD
+            t_type=FieldRequired.MANDATORY,
+            buy_quantity=FieldRequired.MANDATORY,
+            buy_asset=FieldRequired.MANDATORY,
+            buy_value=FieldRequired.OPTIONAL,
+            sell_quantity=FieldRequired.NOT_REQUIRED,
+            sell_asset=FieldRequired.NOT_REQUIRED,
+            sell_value=FieldRequired.NOT_REQUIRED,
             fee_quantity=FieldRequired.OPTIONAL,
             fee_asset=FieldRequired.OPTIONAL,
             fee_value=FieldRequired.OPTIONAL,
@@ -402,11 +398,6 @@
             fee_quantity=FieldRequired.OPTIONAL,
             fee_asset=FieldRequired.OPTIONAL,
             fee_value=FieldRequired.OPTIONAL,
-=======
-            fee_quantity=FieldRequired.NOT_REQUIRED,
-            fee_asset=FieldRequired.NOT_REQUIRED,
-            fee_value=FieldRequired.NOT_REQUIRED,
->>>>>>> 0de26bae
         ),
         TrType.WITHDRAWAL: FieldValidation(
             t_type=FieldRequired.MANDATORY,
