--- conflicted
+++ resolved
@@ -234,522 +234,4 @@
             for t_row in self.t_rows:
                 print(f"{Fore.YELLOW}import: {t_row}")
 
-<<<<<<< HEAD
-        return transaction_records
-
-
-class FieldRequired(Enum):
-    OPTIONAL = "Optional"
-    MANDATORY = "Mandatory"
-    NOT_REQUIRED = "Not Required"
-
-
-class FieldValidation(NamedTuple):
-    t_type: FieldRequired
-    buy_quantity: FieldRequired
-    buy_asset: FieldRequired
-    buy_value: FieldRequired
-    sell_quantity: FieldRequired
-    sell_asset: FieldRequired
-    sell_value: FieldRequired
-    fee_quantity: FieldRequired
-    fee_asset: FieldRequired
-    fee_value: FieldRequired
-
-
-class TransactionRow:
-    HEADER = [
-        "Type",
-        "Buy Quantity",
-        "Buy Asset",
-        "Buy Value",
-        "Sell Quantity",
-        "Sell Asset",
-        "Sell Value",
-        "Fee Quantity",
-        "Fee Asset",
-        "Fee Value",
-        "Wallet",
-        "Timestamp",
-        "Note",
-    ]
-
-    TYPE_VALIDATION: Dict[TrType, FieldValidation] = {
-        TrType.DEPOSIT: FieldValidation(
-            t_type=FieldRequired.MANDATORY,
-            buy_quantity=FieldRequired.MANDATORY,
-            buy_asset=FieldRequired.MANDATORY,
-            buy_value=FieldRequired.OPTIONAL,
-            sell_quantity=FieldRequired.NOT_REQUIRED,
-            sell_asset=FieldRequired.NOT_REQUIRED,
-            sell_value=FieldRequired.NOT_REQUIRED,
-            fee_quantity=FieldRequired.OPTIONAL,
-            fee_asset=FieldRequired.OPTIONAL,
-            fee_value=FieldRequired.OPTIONAL,
-        ),
-        TrType.MINING: FieldValidation(
-            t_type=FieldRequired.MANDATORY,
-            buy_quantity=FieldRequired.MANDATORY,
-            buy_asset=FieldRequired.MANDATORY,
-            buy_value=FieldRequired.OPTIONAL,
-            sell_quantity=FieldRequired.NOT_REQUIRED,
-            sell_asset=FieldRequired.NOT_REQUIRED,
-            sell_value=FieldRequired.NOT_REQUIRED,
-            fee_quantity=FieldRequired.OPTIONAL,
-            fee_asset=FieldRequired.OPTIONAL,
-            fee_value=FieldRequired.OPTIONAL,
-        ),
-        TrType.STAKING: FieldValidation(
-            t_type=FieldRequired.MANDATORY,
-            buy_quantity=FieldRequired.MANDATORY,
-            buy_asset=FieldRequired.MANDATORY,
-            buy_value=FieldRequired.OPTIONAL,
-            sell_quantity=FieldRequired.NOT_REQUIRED,
-            sell_asset=FieldRequired.NOT_REQUIRED,
-            sell_value=FieldRequired.NOT_REQUIRED,
-            fee_quantity=FieldRequired.OPTIONAL,
-            fee_asset=FieldRequired.OPTIONAL,
-            fee_value=FieldRequired.OPTIONAL,
-        ),
-        TrType.INTEREST: FieldValidation(
-            t_type=FieldRequired.MANDATORY,
-            buy_quantity=FieldRequired.MANDATORY,
-            buy_asset=FieldRequired.MANDATORY,
-            buy_value=FieldRequired.OPTIONAL,
-            sell_quantity=FieldRequired.NOT_REQUIRED,
-            sell_asset=FieldRequired.NOT_REQUIRED,
-            sell_value=FieldRequired.NOT_REQUIRED,
-            fee_quantity=FieldRequired.OPTIONAL,
-            fee_asset=FieldRequired.OPTIONAL,
-            fee_value=FieldRequired.OPTIONAL,
-        ),
-        TrType.DIVIDEND: FieldValidation(
-            t_type=FieldRequired.MANDATORY,
-            buy_quantity=FieldRequired.MANDATORY,
-            buy_asset=FieldRequired.MANDATORY,
-            buy_value=FieldRequired.OPTIONAL,
-            sell_quantity=FieldRequired.NOT_REQUIRED,
-            sell_asset=FieldRequired.NOT_REQUIRED,
-            sell_value=FieldRequired.NOT_REQUIRED,
-            fee_quantity=FieldRequired.OPTIONAL,
-            fee_asset=FieldRequired.OPTIONAL,
-            fee_value=FieldRequired.OPTIONAL,
-        ),
-        TrType.INCOME: FieldValidation(
-            t_type=FieldRequired.MANDATORY,
-            buy_quantity=FieldRequired.MANDATORY,
-            buy_asset=FieldRequired.MANDATORY,
-            buy_value=FieldRequired.OPTIONAL,
-            sell_quantity=FieldRequired.NOT_REQUIRED,
-            sell_asset=FieldRequired.NOT_REQUIRED,
-            sell_value=FieldRequired.NOT_REQUIRED,
-            fee_quantity=FieldRequired.OPTIONAL,
-            fee_asset=FieldRequired.OPTIONAL,
-            fee_value=FieldRequired.OPTIONAL,
-        ),
-        TrType.GIFT_RECEIVED: FieldValidation(
-            t_type=FieldRequired.MANDATORY,
-            buy_quantity=FieldRequired.MANDATORY,
-            buy_asset=FieldRequired.MANDATORY,
-            buy_value=FieldRequired.OPTIONAL,
-            sell_quantity=FieldRequired.NOT_REQUIRED,
-            sell_asset=FieldRequired.NOT_REQUIRED,
-            sell_value=FieldRequired.NOT_REQUIRED,
-            fee_quantity=FieldRequired.OPTIONAL,
-            fee_asset=FieldRequired.OPTIONAL,
-            fee_value=FieldRequired.OPTIONAL,
-        ),
-        TrType.AIRDROP: FieldValidation(
-            t_type=FieldRequired.MANDATORY,
-            buy_quantity=FieldRequired.MANDATORY,
-            buy_asset=FieldRequired.MANDATORY,
-            buy_value=FieldRequired.OPTIONAL,
-            sell_quantity=FieldRequired.NOT_REQUIRED,
-            sell_asset=FieldRequired.NOT_REQUIRED,
-            sell_value=FieldRequired.NOT_REQUIRED,
-            fee_quantity=FieldRequired.OPTIONAL,
-            fee_asset=FieldRequired.OPTIONAL,
-            fee_value=FieldRequired.OPTIONAL,
-        ),
-        TrType.LOAN: FieldValidation(
-            t_type=FieldRequired.MANDATORY,
-            buy_quantity=FieldRequired.MANDATORY,
-            buy_asset=FieldRequired.MANDATORY,
-            buy_value=FieldRequired.OPTIONAL,
-            sell_quantity=FieldRequired.NOT_REQUIRED,
-            sell_asset=FieldRequired.NOT_REQUIRED,
-            sell_value=FieldRequired.NOT_REQUIRED,
-            fee_quantity=FieldRequired.OPTIONAL,
-            fee_asset=FieldRequired.OPTIONAL,
-            fee_value=FieldRequired.OPTIONAL,
-        ),
-        TrType.MARGIN_GAIN: FieldValidation(
-            t_type=FieldRequired.MANDATORY,
-            buy_quantity=FieldRequired.MANDATORY,
-            buy_asset=FieldRequired.MANDATORY,
-            buy_value=FieldRequired.OPTIONAL,
-            sell_quantity=FieldRequired.NOT_REQUIRED,
-            sell_asset=FieldRequired.NOT_REQUIRED,
-            sell_value=FieldRequired.NOT_REQUIRED,
-            fee_quantity=FieldRequired.OPTIONAL,
-            fee_asset=FieldRequired.OPTIONAL,
-            fee_value=FieldRequired.OPTIONAL,
-        ),
-        TrType.WITHDRAWAL: FieldValidation(
-            t_type=FieldRequired.MANDATORY,
-            buy_quantity=FieldRequired.NOT_REQUIRED,
-            buy_asset=FieldRequired.NOT_REQUIRED,
-            buy_value=FieldRequired.NOT_REQUIRED,
-            sell_quantity=FieldRequired.MANDATORY,
-            sell_asset=FieldRequired.MANDATORY,
-            sell_value=FieldRequired.OPTIONAL,
-            fee_quantity=FieldRequired.OPTIONAL,
-            fee_asset=FieldRequired.OPTIONAL,
-            fee_value=FieldRequired.OPTIONAL,
-        ),
-        TrType.SPEND: FieldValidation(
-            t_type=FieldRequired.MANDATORY,
-            buy_quantity=FieldRequired.NOT_REQUIRED,
-            buy_asset=FieldRequired.NOT_REQUIRED,
-            buy_value=FieldRequired.NOT_REQUIRED,
-            sell_quantity=FieldRequired.MANDATORY,
-            sell_asset=FieldRequired.MANDATORY,
-            sell_value=FieldRequired.OPTIONAL,
-            fee_quantity=FieldRequired.OPTIONAL,
-            fee_asset=FieldRequired.OPTIONAL,
-            fee_value=FieldRequired.OPTIONAL,
-        ),
-        TrType.GIFT_SENT: FieldValidation(
-            t_type=FieldRequired.MANDATORY,
-            buy_quantity=FieldRequired.NOT_REQUIRED,
-            buy_asset=FieldRequired.NOT_REQUIRED,
-            buy_value=FieldRequired.NOT_REQUIRED,
-            sell_quantity=FieldRequired.MANDATORY,
-            sell_asset=FieldRequired.MANDATORY,
-            sell_value=FieldRequired.OPTIONAL,
-            fee_quantity=FieldRequired.OPTIONAL,
-            fee_asset=FieldRequired.OPTIONAL,
-            fee_value=FieldRequired.OPTIONAL,
-        ),
-        TrType.GIFT_SPOUSE: FieldValidation(
-            t_type=FieldRequired.MANDATORY,
-            buy_quantity=FieldRequired.NOT_REQUIRED,
-            buy_asset=FieldRequired.NOT_REQUIRED,
-            buy_value=FieldRequired.NOT_REQUIRED,
-            sell_quantity=FieldRequired.MANDATORY,
-            sell_asset=FieldRequired.MANDATORY,
-            sell_value=FieldRequired.OPTIONAL,
-            fee_quantity=FieldRequired.OPTIONAL,
-            fee_asset=FieldRequired.OPTIONAL,
-            fee_value=FieldRequired.OPTIONAL,
-        ),
-        TrType.CHARITY_SENT: FieldValidation(
-            t_type=FieldRequired.MANDATORY,
-            buy_quantity=FieldRequired.NOT_REQUIRED,
-            buy_asset=FieldRequired.NOT_REQUIRED,
-            buy_value=FieldRequired.NOT_REQUIRED,
-            sell_quantity=FieldRequired.MANDATORY,
-            sell_asset=FieldRequired.MANDATORY,
-            sell_value=FieldRequired.OPTIONAL,
-            fee_quantity=FieldRequired.OPTIONAL,
-            fee_asset=FieldRequired.OPTIONAL,
-            fee_value=FieldRequired.OPTIONAL,
-        ),
-        TrType.LOST: FieldValidation(
-            t_type=FieldRequired.MANDATORY,
-            buy_quantity=FieldRequired.NOT_REQUIRED,
-            buy_asset=FieldRequired.NOT_REQUIRED,
-            buy_value=FieldRequired.NOT_REQUIRED,
-            sell_quantity=FieldRequired.MANDATORY,
-            sell_asset=FieldRequired.MANDATORY,
-            sell_value=FieldRequired.OPTIONAL,
-            fee_quantity=FieldRequired.NOT_REQUIRED,
-            fee_asset=FieldRequired.NOT_REQUIRED,
-            fee_value=FieldRequired.NOT_REQUIRED,
-        ),
-        TrType.LOAN_REPAYMENT: FieldValidation(
-            t_type=FieldRequired.MANDATORY,
-            buy_quantity=FieldRequired.NOT_REQUIRED,
-            buy_asset=FieldRequired.NOT_REQUIRED,
-            buy_value=FieldRequired.NOT_REQUIRED,
-            sell_quantity=FieldRequired.MANDATORY,
-            sell_asset=FieldRequired.MANDATORY,
-            sell_value=FieldRequired.OPTIONAL,
-            fee_quantity=FieldRequired.OPTIONAL,
-            fee_asset=FieldRequired.OPTIONAL,
-            fee_value=FieldRequired.OPTIONAL,
-        ),
-        TrType.LOAN_INTEREST: FieldValidation(
-            t_type=FieldRequired.MANDATORY,
-            buy_quantity=FieldRequired.NOT_REQUIRED,
-            buy_asset=FieldRequired.NOT_REQUIRED,
-            buy_value=FieldRequired.NOT_REQUIRED,
-            sell_quantity=FieldRequired.MANDATORY,
-            sell_asset=FieldRequired.MANDATORY,
-            sell_value=FieldRequired.OPTIONAL,
-            fee_quantity=FieldRequired.OPTIONAL,
-            fee_asset=FieldRequired.OPTIONAL,
-            fee_value=FieldRequired.OPTIONAL,
-        ),
-        TrType.MARGIN_LOSS: FieldValidation(
-            t_type=FieldRequired.MANDATORY,
-            buy_quantity=FieldRequired.NOT_REQUIRED,
-            buy_asset=FieldRequired.NOT_REQUIRED,
-            buy_value=FieldRequired.NOT_REQUIRED,
-            sell_quantity=FieldRequired.MANDATORY,
-            sell_asset=FieldRequired.MANDATORY,
-            sell_value=FieldRequired.OPTIONAL,
-            fee_quantity=FieldRequired.OPTIONAL,
-            fee_asset=FieldRequired.OPTIONAL,
-            fee_value=FieldRequired.OPTIONAL,
-        ),
-        TrType.MARGIN_FEE: FieldValidation(
-            t_type=FieldRequired.MANDATORY,
-            buy_quantity=FieldRequired.NOT_REQUIRED,
-            buy_asset=FieldRequired.NOT_REQUIRED,
-            buy_value=FieldRequired.NOT_REQUIRED,
-            sell_quantity=FieldRequired.MANDATORY,
-            sell_asset=FieldRequired.MANDATORY,
-            sell_value=FieldRequired.OPTIONAL,
-            fee_quantity=FieldRequired.OPTIONAL,
-            fee_asset=FieldRequired.OPTIONAL,
-            fee_value=FieldRequired.OPTIONAL,
-        ),
-        TrType.TRADE: FieldValidation(
-            t_type=FieldRequired.MANDATORY,
-            buy_quantity=FieldRequired.MANDATORY,
-            buy_asset=FieldRequired.MANDATORY,
-            buy_value=FieldRequired.OPTIONAL,
-            sell_quantity=FieldRequired.MANDATORY,
-            sell_asset=FieldRequired.MANDATORY,
-            sell_value=FieldRequired.OPTIONAL,
-            fee_quantity=FieldRequired.OPTIONAL,
-            fee_asset=FieldRequired.OPTIONAL,
-            fee_value=FieldRequired.OPTIONAL,
-        ),
-    }
-
-    TRANSFER_TYPES = (TrType.DEPOSIT, TrType.WITHDRAWAL)
-
-    def __init__(self, row: List[str], row_num: int, worksheet_name: Optional[str] = None):
-        self.row = row
-        self.row_dict = dict(zip(self.HEADER, row))
-        self.row_num = row_num
-        self.worksheet_name = worksheet_name
-        self.t_record: Optional[TransactionRecord] = None
-        self.failure: Optional[TransactionParserError] = None
-
-    def parse(self) -> None:
-        if all(not self.row[i] for i in range(len(self.row) - 1)):
-            # Skip empty rows
-            return
-
-        try:
-            t_type = TrType(self.row_dict["Type"])
-        except ValueError as e:
-            raise UnexpectedTransactionTypeError(
-                self.HEADER.index("Type"), "Type", self.row_dict["Type"]
-            ) from e
-
-        buy_quantity = sell_quantity = fee_quantity = None
-        buy_asset = sell_asset = fee_asset = AssetSymbol("")
-        buy_value = sell_value = fee_value = None
-        buy = sell = fee = None
-
-        for pos, required in enumerate(self.TYPE_VALIDATION[t_type]):
-            if pos == self.HEADER.index("Buy Quantity"):
-                buy_quantity = self.validate_quantity("Buy Quantity", required)
-            elif pos == self.HEADER.index("Buy Asset"):
-                buy_asset = self.validate_asset("Buy Asset", required)
-            elif pos == self.HEADER.index("Buy Value"):
-                buy_value = self.validate_value("Buy Value", required)
-            elif pos == self.HEADER.index("Sell Quantity"):
-                sell_quantity = self.validate_quantity("Sell Quantity", required)
-            elif pos == self.HEADER.index("Sell Asset"):
-                sell_asset = self.validate_asset("Sell Asset", required)
-            elif pos == self.HEADER.index("Sell Value"):
-                sell_value = self.validate_value("Sell Value", required)
-            elif pos == self.HEADER.index("Fee Quantity"):
-                fee_quantity = self.validate_quantity("Fee Quantity", required)
-            elif pos == self.HEADER.index("Fee Asset"):
-                fee_asset = self.validate_asset("Fee Asset", required)
-            elif pos == self.HEADER.index("Fee Value"):
-                fee_value = self.validate_value("Fee Value", required)
-
-        if buy_value and buy_asset == config.ccy and buy_value != buy_quantity:
-            raise DataValueError(self.HEADER.index("Buy Value"), "Buy Value", buy_value)
-
-        if sell_value and sell_asset == config.ccy and sell_value != sell_quantity:
-            raise DataValueError(self.HEADER.index("Sell Value"), "Sell Value", sell_value)
-
-        if fee_value and fee_asset == config.ccy and fee_value != fee_quantity:
-            raise DataValueError(self.HEADER.index("Fee Value"), "Fee Value", fee_value)
-
-        if fee_quantity is not None and not fee_asset:
-            raise MissingDataError(self.HEADER.index("Fee Asset"), "Fee Asset")
-
-        if fee_quantity is None and fee_asset:
-            raise MissingDataError(self.HEADER.index("Fee Quantity"), "Fee Quantity")
-
-        if buy_asset:
-            if buy_quantity is None:
-                raise RuntimeError("Missing buy_quantity")
-
-            buy = Buy(t_type, buy_quantity, buy_asset, buy_value)
-        if sell_asset:
-            if sell_quantity is None:
-                raise RuntimeError("Missing sell_quantity")
-
-            if t_type is TrType.LOST:
-                if sell_value is None:
-                    sell_value = Decimal(0)
-
-                sell = Sell(t_type, sell_quantity, sell_asset, sell_value)
-                if config.lost_buyback:
-                    buy = Buy(t_type, sell_quantity, sell_asset, sell_value)
-                    buy.acquisition = True
-            else:
-                sell = Sell(t_type, sell_quantity, sell_asset, sell_value)
-        if fee_asset:
-            if fee_quantity is None:
-                raise RuntimeError("Missing fee_quantity")
-
-            # Fees are added as a separate spend transaction
-            fee = Sell(TrType.SPEND, fee_quantity, fee_asset, fee_value)
-
-            # Transfers fees are a special case
-            if t_type in self.TRANSFER_TYPES:
-                if config.transfers_include:
-                    # Not a disposal, fees removed from the pool at zero cost
-                    fee.disposal = False
-                else:
-                    # Not a disposal (unless configured otherwise)
-                    if not config.transfer_fee_disposal:
-                        fee.disposal = False
-
-        if len(self.row) == len(self.HEADER):
-            note = self.row_dict["Note"]
-        else:
-            note = ""
-
-        self.t_record = TransactionRecord(
-            t_type,
-            buy,
-            sell,
-            fee,
-            Wallet(self.row_dict["Wallet"]),
-            self.parse_timestamp(),
-            Note(note),
-        )
-
-    def parse_timestamp(self) -> Timestamp:
-        try:
-            timestamp = dateutil.parser.parse(self.row_dict["Timestamp"])
-        except ValueError as e:
-            raise TimestampParserError(
-                self.HEADER.index("Timestamp"), "Timestamp", self.row_dict["Timestamp"]
-            ) from e
-
-        if timestamp.tzinfo is None:
-            # Default to UTC if no timezone is specified
-            timestamp = timestamp.replace(tzinfo=TZ_UTC)
-
-        return Timestamp(timestamp)
-
-    def validate_quantity(self, quantity_hdr: str, required: FieldRequired) -> Optional[Decimal]:
-        if self.row_dict[quantity_hdr]:
-            if required is FieldRequired.NOT_REQUIRED:
-                raise UnexpectedDataError(
-                    self.HEADER.index(quantity_hdr),
-                    quantity_hdr,
-                    self.row_dict[quantity_hdr],
-                )
-
-            try:
-                quantity = Decimal(self.strip_non_digits(self.row_dict[quantity_hdr]))
-            except InvalidOperation as e:
-                raise DataValueError(
-                    self.HEADER.index(quantity_hdr),
-                    quantity_hdr,
-                    self.row_dict[quantity_hdr],
-                ) from e
-
-            if quantity < 0:
-                raise DataValueError(self.HEADER.index(quantity_hdr), quantity_hdr, quantity)
-            return quantity
-
-        if required is FieldRequired.MANDATORY:
-            raise MissingDataError(self.HEADER.index(quantity_hdr), quantity_hdr)
-
-        return None
-
-    def validate_asset(self, asset_hdr: str, required: FieldRequired) -> AssetSymbol:
-        if self.row_dict[asset_hdr]:
-            if required is FieldRequired.NOT_REQUIRED:
-                raise UnexpectedDataError(
-                    self.HEADER.index(asset_hdr), asset_hdr, self.row_dict[asset_hdr]
-                )
-
-            return AssetSymbol(self.row_dict[asset_hdr])
-
-        if required is FieldRequired.MANDATORY:
-            raise MissingDataError(self.HEADER.index(asset_hdr), asset_hdr)
-
-        return AssetSymbol("")
-
-    def validate_value(self, value_hdr: str, required: FieldRequired) -> Optional[Decimal]:
-        if self.row_dict[value_hdr]:
-            if required is FieldRequired.NOT_REQUIRED:
-                raise UnexpectedDataError(
-                    self.HEADER.index(value_hdr), value_hdr, self.row_dict[value_hdr]
-                )
-
-            try:
-                value = Decimal(self.strip_non_digits(self.row_dict[value_hdr]))
-            except InvalidOperation as e:
-                raise DataValueError(
-                    self.HEADER.index(value_hdr),
-                    value_hdr,
-                    self.row_dict[value_hdr],
-                ) from e
-
-            if value < 0:
-                raise DataValueError(self.HEADER.index(value_hdr), value_hdr, value)
-
-            return value
-
-        if required is FieldRequired.MANDATORY:
-            raise MissingDataError(self.HEADER.index(value_hdr), value_hdr)
-
-        return None
-
-    @staticmethod
-    def strip_non_digits(string: str) -> str:
-        return string.strip("£€$").replace(",", "")
-
-    def __str__(self) -> str:
-        if self.t_record and self.t_record.tid:
-            tid_str = f" {Fore.MAGENTA}[TID:{self.t_record.tid[0]}]"
-        else:
-            tid_str = ""
-
-        if self.worksheet_name:
-            worksheet_str = f"'{self.worksheet_name}' "
-        else:
-            worksheet_str = ""
-
-        row_str = ", ".join(
-            [
-                (
-                    f"{Back.RED}'{data}'{Back.RESET}"
-                    if self.failure and self.failure.col_num == num
-                    else f"'{data}'"
-                )
-                for num, data in enumerate(self.row)
-            ]
-        )
-
-        return f"{worksheet_str}row[{self.row_num}] [{row_str}]{tid_str}"
-=======
-        return transaction_records
->>>>>>> 3d580fd6
+        return transaction_records