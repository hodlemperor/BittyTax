--- conflicted
+++ resolved
@@ -1,12 +1,9 @@
 # -*- coding: utf-8 -*-
 # (c) Nano Nano Ltd 2020
 
-<<<<<<< HEAD
 import copy
 import sys
-=======
 import re
->>>>>>> e3c0aaae
 from decimal import Decimal
 from typing import TYPE_CHECKING, List
 
@@ -16,11 +13,8 @@
 from ...bt_types import TrType
 from ...config import config
 from ..dataparser import DataParser, ParserArgs, ParserType
-<<<<<<< HEAD
 from ..exceptions import DataRowError, UnexpectedTypeError
-=======
 from ..exceptions import DataFormatNotSupported, UnexpectedTypeError
->>>>>>> e3c0aaae
 from ..out_record import TransactionOutRecord
 
 if TYPE_CHECKING:
@@ -318,7 +312,6 @@
     )
 
 
-<<<<<<< HEAD
 def parse_kucoin_futures(
     data_rows: List["DataRow"], parser: DataParser, **_kwargs: Unpack[ParserArgs]
 ) -> None:
@@ -387,7 +380,6 @@
             wallet=WALLET,
         )
         data_rows.insert(row_index + 1, dup_data_row)
-=======
 # This parser is only used for Airdrops, everything else is duplicates
 def parse_kucoin_account_history_funding(
     data_row: "DataRow", parser: DataParser, **kwargs: Unpack[ParserArgs]
@@ -411,7 +403,6 @@
             buy_asset=row_dict["Currency"],
             wallet=WALLET,
         )
->>>>>>> e3c0aaae
 
 
 DataParser(
@@ -585,7 +576,6 @@
     row_handler=parse_kucoin_staking_income,
 )
 
-<<<<<<< HEAD
 DataParser(
     ParserType.EXCHANGE,
     "KuCoin Bundle Futures Orders Realized PNL",
@@ -603,7 +593,6 @@
     ],
     worksheet_name="Kucoin F",
     all_handler=parse_kucoin_futures,
-=======
 # Account History_Funding Account (Bundle)
 DataParser(
     ParserType.EXCHANGE,
@@ -647,5 +636,4 @@
     ],
     worksheet_name="KuCoin T",
     row_handler=parse_kucoin_trades_v5,
->>>>>>> e3c0aaae
 )