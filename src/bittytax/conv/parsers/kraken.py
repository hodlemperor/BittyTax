# -*- coding: utf-8 -*-
# (c) Nano Nano Ltd 2020

import copy
import sys
from decimal import Decimal
from typing import TYPE_CHECKING, Dict, List, Optional, Tuple

from colorama import Fore
from typing_extensions import Unpack

from ...bt_types import TrType
from ...config import config
from ..dataparser import DataParser, ParserArgs, ParserType
from ..exceptions import (
    DataRowError,
    UnexpectedContentError,
    UnexpectedTradingPairError,
    UnexpectedTypeError,
)
from ..out_record import TransactionOutRecord

if TYPE_CHECKING:
    from ..datarow import DataRow

WALLET = "Kraken"

QUOTE_ASSETS = [
    "AED",
    "AUD",
    "CAD",
    "CHF",
    "DAI",
    "DOT",
    "ETH",
    "EUR",
    "GBP",
    "JPY",
    "PYUSD",
    "USD",
    "USDC",
    "USDT",
    "XBT",
    "XETH",
    "XXBT",
    "ZAUD",
    "ZCAD",
    "ZEUR",
    "ZGBP",
    "ZJPY",
    "ZUSD",
]

ALT_ASSETS = {
    "KFEE": "FEE",
    "XETC": "ETC",
    "XETH": "ETH",
    "XLTC": "LTC",
    "XMLN": "MLN",
    "XREP": "REP",
    "XXBT": "XBT",
    "XXDG": "XDG",
    "XXLM": "XLM",
    "XXMR": "XMR",
    "XXRP": "XRP",
    "XZEC": "ZEC",
    "ZAUD": "AUD",
    "ZCAD": "CAD",
    "ZEUR": "EUR",
    "ZGBP": "GBP",
    "ZJPY": "JPY",
    "ZUSD": "USD",
}

STAKED_SUFFIX = [
    ".HOLD",
    ".M",
    ".P",
    ".S",
    "03.S",
    "04.S",
    "07.S",
    "14.S",
    "21.S",
    "28.S",
]

TRADINGPAIR_TO_QUOTE_ASSET = {
    "BLZEUR": "EUR",
    "BLZUSD": "USD",
    "CHZEUR": "EUR",
    "CHZUSD": "USD",
    "ETHPYUSD": "PYUSD",
    "ICXETH": "ETH",
    "ICXXBT": "XBT",
    "SNXETH": "ETH",
    "SNXXBT": "XBT",
    "TRXETH": "ETH",
    "TRXXBT": "XBT",
    "XBTPYUSD": "PYUSD",
    "XTZAUD": "AUD",
    "XTZEUR": "EUR",
    "XTZGBP": "GBP",
    "XTZUSD": "USD",
    "ZRXXBT": "XBT",
}


def parse_kraken_ledgers(
    data_rows: List["DataRow"], parser: DataParser, **_kwargs: Unpack[ParserArgs]
) -> None:
    ref_ids: Dict[str, List["DataRow"]] = {}

    for dr in data_rows:
        if dr.row_dict["refid"] in ref_ids:
            ref_ids[dr.row_dict["refid"]].append(dr)
        else:
            ref_ids[dr.row_dict["refid"]] = [dr]

    for row_index, data_row in enumerate(data_rows):
        if config.debug:
            if parser.in_header_row_num is None:
                raise RuntimeError("Missing in_header_row_num")

            sys.stderr.write(
                f"{Fore.YELLOW}conv: "
                f"row[{parser.in_header_row_num + data_row.line_num}] {data_row}\n"
            )

        if data_row.parsed:
            continue

        try:
            _parse_kraken_ledgers_row(ref_ids, data_rows, parser, data_row, row_index)
        except DataRowError as e:
            data_row.failure = e
        except (ValueError, ArithmeticError) as e:
            if config.debug:
                raise

            data_row.failure = e


def _parse_kraken_ledgers_row(
    ref_ids: Dict[str, List["DataRow"]],
    data_rows: List["DataRow"],
    parser: DataParser,
    data_row: "DataRow",
    row_index: int,
) -> None:
    # https://support.kraken.com/hc/en-us/articles/360001169383-How-to-interpret-Ledger-history-fields
    row_dict = data_row.row_dict
    data_row.timestamp = DataParser.parse_timestamp(row_dict["time"])
    data_row.parsed = True

    if row_dict["txid"] == "":
        # Skip failed transactions
        return

    if row_dict["type"] == "deposit":
        if Decimal(row_dict["amount"]) > 0:
            data_row.t_record = TransactionOutRecord(
                TrType.DEPOSIT,
                data_row.timestamp,
                buy_quantity=Decimal(row_dict["amount"]),
                buy_asset=_normalise_asset(row_dict["asset"]),
                fee_quantity=Decimal(row_dict["fee"]),
                fee_asset=_normalise_asset(row_dict["asset"]),
                wallet=WALLET,
            )
        else:
            data_row.t_record = TransactionOutRecord(
                TrType.WITHDRAWAL,
                data_row.timestamp,
                sell_quantity=abs(Decimal(row_dict["amount"])),
                sell_asset=_normalise_asset(row_dict["asset"]),
                wallet=WALLET,
                note="Reverse failed Deposit",
            )
            if Decimal(row_dict["fee"]) < 0:
                dup_data_row = copy.copy(data_row)
                dup_data_row.row = []
                dup_data_row.t_record = TransactionOutRecord(
                    TrType.FEE_REBATE,
                    data_row.timestamp,
                    buy_quantity=abs(Decimal(row_dict["fee"])),
                    buy_asset=_normalise_asset(row_dict["asset"]),
                    wallet=WALLET,
                    note="Reverse failed Deposit fee",
                )
                data_rows.insert(row_index + 1, dup_data_row)
    elif row_dict["type"] == "withdrawal":
        if Decimal(row_dict["amount"]) < 0:
            data_row.t_record = TransactionOutRecord(
                TrType.WITHDRAWAL,
                data_row.timestamp,
                sell_quantity=abs(Decimal(row_dict["amount"])),
                sell_asset=_normalise_asset(row_dict["asset"]),
                fee_quantity=Decimal(row_dict["fee"]),
                fee_asset=_normalise_asset(row_dict["asset"]),
                wallet=WALLET,
            )
        else:
            data_row.t_record = TransactionOutRecord(
                TrType.DEPOSIT,
                data_row.timestamp,
                buy_quantity=Decimal(row_dict["amount"]),
                buy_asset=_normalise_asset(row_dict["asset"]),
                wallet=WALLET,
                note="Reverse failed Withdrawal",
            )
            if Decimal(row_dict["fee"]) < 0:
                dup_data_row = copy.copy(data_row)
                dup_data_row.row = []
                dup_data_row.t_record = TransactionOutRecord(
                    TrType.FEE_REBATE,
                    data_row.timestamp,
                    buy_quantity=abs(Decimal(row_dict["fee"])),
                    buy_asset=_normalise_asset(row_dict["asset"]),
                    wallet=WALLET,
                    note="Reverse failed Withdrawal fee",
                )
                data_rows.insert(row_index + 1, dup_data_row)
    elif row_dict["type"] == "invite bonus":
        data_row.t_record = TransactionOutRecord(
            TrType.REFERRAL,
            data_row.timestamp,
            buy_quantity=Decimal(row_dict["amount"]),
            buy_asset=_normalise_asset(row_dict["asset"]),
            wallet=WALLET,
        )
    elif row_dict["type"] == "staking":
        if Decimal(row_dict["amount"]) > 0:
            data_row.t_record = TransactionOutRecord(
                TrType.STAKING,
                data_row.timestamp,
                buy_quantity=Decimal(row_dict["amount"]),
                buy_asset=_normalise_asset(row_dict["asset"]),
                wallet=WALLET,
            )
        else:
            data_row.t_record = TransactionOutRecord(
                TrType.SPEND,
                data_row.timestamp,
                sell_quantity=abs(Decimal(row_dict["amount"])),
                sell_asset=_normalise_asset(row_dict["asset"]),
                wallet=WALLET,
            )
<<<<<<< HEAD
=======
    elif row_dict["type"] == "dividend":
        data_row.t_record = TransactionOutRecord(
            TrType.DIVIDEND,
            data_row.timestamp,
            buy_quantity=Decimal(row_dict["amount"]),
            buy_asset=_normalise_asset(row_dict["asset"]),
            wallet=WALLET,
        )
>>>>>>> e3c0aaae
    elif row_dict["type"] == "transfer":
        if len(_get_ref_ids(ref_ids, row_dict["refid"], ("transfer",))) > 1:
            # Multiple transfer rows is a rebase? Not currently supported
            raise UnexpectedContentError(
                parser.in_header.index("refid"), "refid", row_dict["refid"]
            )

        if row_dict["subtype"] == "":
            if Decimal(row_dict["amount"]) >= 0:
                # Fork or Airdrop
                data_row.t_record = TransactionOutRecord(
                    TrType.AIRDROP,
                    data_row.timestamp,
                    buy_quantity=Decimal(row_dict["amount"]),
                    buy_asset=_normalise_asset(row_dict["asset"]),
                    wallet=WALLET,
                )
            else:
                # Delisting
                data_row.t_record = TransactionOutRecord(
                    TrType.LOST,
                    data_row.timestamp,
                    sell_quantity=abs(Decimal(row_dict["amount"])),
                    sell_asset=_normalise_asset(row_dict["asset"]),
                    wallet=WALLET,
                )
        elif row_dict["subtype"] in (
            "spottostaking",
            "stakingtospot",
            "spotfromstaking",
            "stakingfromspot",
            "spotfromfutures",
        ):
            # Skip internal transfers
            return
        else:
            raise UnexpectedTypeError(
                parser.in_header.index("subtype"), "subtype", row_dict["subtype"]
            )
    elif row_dict["type"] == "margin":
        if Decimal(row_dict["amount"]) > 0:
            data_row.t_record = TransactionOutRecord(
                TrType.MARGIN_GAIN,
                data_row.timestamp,
                buy_quantity=Decimal(row_dict["amount"]),
                buy_asset=_normalise_asset(row_dict["asset"]),
                wallet=WALLET,
            )
        elif Decimal(row_dict["amount"]) < 0:
            data_row.t_record = TransactionOutRecord(
                TrType.MARGIN_LOSS,
                data_row.timestamp,
                sell_quantity=abs(Decimal(row_dict["amount"])),
                sell_asset=_normalise_asset(row_dict["asset"]),
                wallet=WALLET,
            )
        else:
            data_row.t_record = TransactionOutRecord(
                TrType.MARGIN_FEE,
                data_row.timestamp,
                sell_quantity=Decimal(row_dict["fee"]),
                sell_asset=_normalise_asset(row_dict["asset"]),
                wallet=WALLET,
            )

        if Decimal(row_dict["amount"]) != 0 and Decimal(row_dict["fee"]) != 0:
            # Insert extra row to contain the MARGIN_FEE in addition to a MARGIN_GAIN/LOSS
            dup_data_row = copy.copy(data_row)
            dup_data_row.row = []
            dup_data_row.t_record = TransactionOutRecord(
                TrType.MARGIN_FEE,
                data_row.timestamp,
                sell_quantity=Decimal(row_dict["fee"]),
                sell_asset=_normalise_asset(row_dict["asset"]),
                wallet=WALLET,
            )
            data_rows.insert(row_index + 1, dup_data_row)
    elif row_dict["type"] == "rollover":
        data_row.t_record = TransactionOutRecord(
            TrType.MARGIN_FEE,
            data_row.timestamp,
            sell_quantity=Decimal(row_dict["fee"]),
            sell_asset=_normalise_asset(row_dict["asset"]),
            wallet=WALLET,
        )
    elif row_dict["type"] == "settled":
        _make_trade(_get_ref_ids(ref_ids, row_dict["refid"], ("settled",)))
    elif row_dict["type"] == "trade":
        _make_trade(_get_ref_ids(ref_ids, row_dict["refid"], ("trade",)))
    elif row_dict["type"] in ("spend", "receive"):
        _make_trade(_get_ref_ids(ref_ids, row_dict["refid"], ("spend", "receive")))
    elif row_dict["type"] == "earn":
        # Skip internal transfers
        return
    else:
        raise UnexpectedTypeError(parser.in_header.index("type"), "type", row_dict["type"])


def _get_ref_ids(
    ref_ids: Dict[str, List["DataRow"]], ref_id: str, k_type: Tuple[str, ...]
) -> List["DataRow"]:
    return [dr for dr in ref_ids[ref_id] if dr.row_dict["type"] in k_type]


def _make_trade(ref_ids: List["DataRow"]) -> None:
    buy_quantity = sell_quantity = Decimal(0)
    fee_quantity = None
    buy_asset = sell_asset = config.ccy
    fee_asset = ""
    trade_row = None

    for data_row in ref_ids:
        row_dict = data_row.row_dict
        data_row.timestamp = DataParser.parse_timestamp(row_dict["time"])
        data_row.parsed = True

        if Decimal(row_dict["amount"]) == 0:
            # Assume zero amount is a secondary fee
            data_row.t_record = TransactionOutRecord(
                TrType.SPEND,
                data_row.timestamp,
                sell_quantity=Decimal(0),
                sell_asset=_normalise_asset(row_dict["asset"]),
                fee_quantity=Decimal(row_dict["fee"]),
                fee_asset=_normalise_asset(row_dict["asset"]),
                wallet=WALLET,
                note="Trading fee",
            )
            continue

        if Decimal(row_dict["amount"]) > 0:
            buy_quantity = Decimal(row_dict["amount"])
            buy_asset = _normalise_asset(row_dict["asset"])

        if Decimal(row_dict["amount"]) < 0:
            sell_quantity = abs(Decimal(row_dict["amount"]))
            sell_asset = _normalise_asset(row_dict["asset"])

        if not trade_row:
            trade_row = data_row

        if Decimal(row_dict["fee"]) > 0:
            if not fee_quantity:
                fee_quantity = Decimal(row_dict["fee"])
                fee_asset = _normalise_asset(row_dict["asset"])
            else:
                # Add as secondary fee
                data_row.t_record = TransactionOutRecord(  # type: ignore[unreachable]
                    TrType.SPEND,
                    data_row.timestamp,
                    sell_quantity=Decimal(0),
                    sell_asset=_normalise_asset(row_dict["asset"]),
                    fee_quantity=Decimal(row_dict["fee"]),
                    fee_asset=_normalise_asset(row_dict["asset"]),
                    wallet=WALLET,
                    note="Trading fee",
                )
    if trade_row:
        trade_row.t_record = TransactionOutRecord(
            TrType.TRADE,
            trade_row.timestamp,
            buy_quantity=buy_quantity,
            buy_asset=buy_asset,
            sell_quantity=sell_quantity,
            sell_asset=sell_asset,
            fee_quantity=fee_quantity,
            fee_asset=fee_asset,
            wallet=WALLET,
        )


def parse_kraken_trades(
    data_row: "DataRow", parser: DataParser, **_kwargs: Unpack[ParserArgs]
) -> None:
    row_dict = data_row.row_dict
    data_row.timestamp = DataParser.parse_timestamp(row_dict["time"])

    base_asset, quote_asset = _split_trading_pair(row_dict["pair"])
    if base_asset is None or quote_asset is None:
        raise UnexpectedTradingPairError(parser.in_header.index("pair"), "pair", row_dict["pair"])

    if row_dict["type"] == "buy":
        data_row.t_record = TransactionOutRecord(
            TrType.TRADE,
            data_row.timestamp,
            buy_quantity=Decimal(row_dict["vol"]),
            buy_asset=_normalise_asset(base_asset),
            sell_quantity=Decimal(row_dict["cost"]),
            sell_asset=_normalise_asset(quote_asset),
            fee_quantity=Decimal(row_dict["fee"]),
            fee_asset=_normalise_asset(quote_asset),
            wallet=WALLET,
        )
    elif row_dict["type"] == "sell":
        data_row.t_record = TransactionOutRecord(
            TrType.TRADE,
            data_row.timestamp,
            buy_quantity=Decimal(row_dict["cost"]),
            buy_asset=_normalise_asset(quote_asset),
            sell_quantity=Decimal(row_dict["vol"]),
            sell_asset=_normalise_asset(base_asset),
            fee_quantity=Decimal(row_dict["fee"]),
            fee_asset=_normalise_asset(quote_asset),
            wallet=WALLET,
        )
    else:
        raise UnexpectedTypeError(parser.in_header.index("type"), "type", row_dict["type"])


def _split_trading_pair(trading_pair: str) -> Tuple[Optional[str], Optional[str]]:
    if trading_pair in TRADINGPAIR_TO_QUOTE_ASSET:
        quote_asset = TRADINGPAIR_TO_QUOTE_ASSET[trading_pair]
        base_asset = trading_pair[: -len(quote_asset)]
        return base_asset, quote_asset

    for quote_asset in sorted(QUOTE_ASSETS, reverse=True):
        if trading_pair.endswith(quote_asset):
            base_asset = trading_pair[: -len(quote_asset)]
            return base_asset, quote_asset

    return None, None


def _normalise_asset(asset: str) -> str:
    asset = ALT_ASSETS.get(asset, asset)

    if asset == "XBT":
        return "BTC"

    for suffix in sorted(STAKED_SUFFIX, reverse=True):
        if asset.endswith(suffix):
            return asset[: -len(suffix)]
    return asset


kraken_ledgers = DataParser(
    ParserType.EXCHANGE,
    "Kraken Ledgers",
    [
        "txid",
        "refid",
        "time",
        "type",
        "subtype",
        "aclass",
        "asset",
        "wallet",
        "amount",
        "fee",
        "balance",
    ],
    worksheet_name="Kraken L",
    all_handler=parse_kraken_ledgers,
)

DataParser(
    ParserType.EXCHANGE,
    "Kraken Ledgers",
    [
        "txid",
        "refid",
        "time",
        "type",
        "subtype",
        "aclass",
        "asset",
        "amount",
        "fee",
        "balance",
    ],
    worksheet_name="Kraken L",
    all_handler=parse_kraken_ledgers,
)

DataParser(
    ParserType.EXCHANGE,
    "Kraken Ledgers",
    [
        "txid",
        "refid",
        "time",
        "type",
        "subtype",
        "aclass",
        "asset",
        "wallet",
        "amount",
        "fee",
        "balance",
    ],
    worksheet_name="Kraken L",
    all_handler=parse_kraken_ledgers,
)

DataParser(
    ParserType.EXCHANGE,
    "Kraken Ledgers",
    [
        "txid",
        "refid",
        "time",
        "type",
        "subtype",
        "aclass",
        "asset",
        "amount",
        "fee",
        "balance",
        "",
    ],
    worksheet_name="Kraken L",
    all_handler=parse_kraken_ledgers,
)

DataParser(
    ParserType.EXCHANGE,
    "Kraken Trades",
    [
        "txid",
        "ordertxid",
        "pair",
        "time",
        "type",
        "ordertype",
        "price",
        "cost",
        "fee",
        "vol",
        "margin",
        "misc",
        "ledgers",
        "postxid",
        "posstatus",
        "cprice",
        "ccost",
        "cfee",
        "cvol",
        "cmargin",
        "net",
        "trades",
    ],
    worksheet_name="Kraken T",
    deprecated=kraken_ledgers,
    row_handler=parse_kraken_trades,
)

DataParser(
    ParserType.EXCHANGE,
    "Kraken Trades",
    [
        "txid",
        "ordertxid",
        "pair",
        "time",
        "type",
        "ordertype",
        "price",
        "cost",
        "fee",
        "vol",
        "margin",
        "misc",
        "ledgers",
    ],
    worksheet_name="Kraken T",
    deprecated=kraken_ledgers,
    row_handler=parse_kraken_trades,
)<|MERGE_RESOLUTION|>--- conflicted
+++ resolved
@@ -246,8 +246,6 @@
                 sell_asset=_normalise_asset(row_dict["asset"]),
                 wallet=WALLET,
             )
-<<<<<<< HEAD
-=======
     elif row_dict["type"] == "dividend":
         data_row.t_record = TransactionOutRecord(
             TrType.DIVIDEND,
@@ -256,7 +254,6 @@
             buy_asset=_normalise_asset(row_dict["asset"]),
             wallet=WALLET,
         )
->>>>>>> e3c0aaae
     elif row_dict["type"] == "transfer":
         if len(_get_ref_ids(ref_ids, row_dict["refid"], ("transfer",))) > 1:
             # Multiple transfer rows is a rebase? Not currently supported
