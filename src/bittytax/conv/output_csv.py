# -*- coding: utf-8 -*-
# (c) Nano Nano Ltd 2019

import argparse
import csv
import os
import sys
from datetime import datetime
from decimal import Decimal
from typing import TYPE_CHECKING, List, Optional, Union

import _csv
from colorama import Fore

from ..bt_types import TrType, UnmappedType
from ..config import config
from ..constants import FORMAT_RECAP
from .out_record import TransactionOutRecord

if TYPE_CHECKING:
    from .datafile import DataFile


class OutputBase:  # pylint: disable=too-few-public-methods
    DEFAULT_FILENAME = "BittyTax_Records"
    BITTYTAX_OUT_HEADER = [
        "Type",
        "Buy Quantity",
        "Buy Asset",
        "Buy Value in " + config.ccy,
        "Sell Quantity",
        "Sell Asset",
        "Sell Value in " + config.ccy,
        "Fee Quantity",
        "Fee Asset",
        "Fee Value in " + config.ccy,
        "Wallet",
        "Timestamp",
        "Note",
    ]

    def __init__(self, data_files: List["DataFile"]) -> None:
        self.data_files = data_files
        self.filename: Optional[str] = None

    @staticmethod
    def get_output_filename(filename: str, extension_type: str) -> str:
        if filename:
            filepath, file_extension = os.path.splitext(filename)
            if file_extension != extension_type:
                filepath = f"{filepath}.{extension_type}"
        else:
            filepath = f"{OutputBase.DEFAULT_FILENAME}.{extension_type}"

        if not os.path.exists(filepath):
            return filepath

        filepath, file_extension = os.path.splitext(filepath)
        i = 2
        new_fname = f"{filepath}-{i}{file_extension}"
        while os.path.exists(new_fname):
            i += 1
            new_fname = f"{filepath}-{i}{file_extension}"

        return new_fname


class OutputCsv(OutputBase):
    FILE_EXTENSION = "csv"
    RECAP_OUT_HEADER = [
        "Type",
        "Date",
        "InOrBuyAmount",
        "InOrBuyCurrency",
        "OutOrSellAmount",
        "OutOrSellCurrency",
        "FeeAmount",
        "FeeCurrency",
    ]

    RECAP_TYPE_MAPPING = {
        TrType.DEPOSIT: "Deposit",
        TrType.MINING: "Mining",
        TrType.STAKING: "StakingReward",
        TrType.INTEREST: "LoanInterest",
        TrType.DIVIDEND: "Income",
        TrType.INCOME: "Income",
        TrType.GIFT_RECEIVED: "Gift",
        TrType.FORK: "Fork",
        TrType.AIRDROP: "Airdrop",
<<<<<<< HEAD
        TrType.MARGIN_GAIN: "MarginGain",
=======
        TrType.REFERRAL: "Referral",
        TrType.CASHBACK: "Cashback",
        TrType.FEE_REBATE: "FeeRebate",
>>>>>>> e3c0aaae
        TrType.WITHDRAWAL: "Withdrawal",
        TrType.SPEND: "Purchase",
        TrType.GIFT_SENT: "Gift",
        TrType.GIFT_SPOUSE: "Spouse",
        TrType.CHARITY_SENT: "Donation",
        TrType.LOST: "Lost",
        TrType.MARGIN_LOSS: "MarginLoss",
        TrType.MARGIN_FEE: "LendingFee",
        TrType.TRADE: "Trade",
    }

    def __init__(self, data_files: List["DataFile"], args: argparse.Namespace) -> None:
        super().__init__(data_files)
        if args.output_filename:
            self.filename = self.get_output_filename(args.output_filename, self.FILE_EXTENSION)

        self.csv_format = args.format
        self.sort = args.sort
        self.no_header = args.noheader
        self.append_raw_data = args.append

    def out_header(self) -> List[str]:
        if self.csv_format == FORMAT_RECAP:
            return self.RECAP_OUT_HEADER

        return self.BITTYTAX_OUT_HEADER

    def in_header(self, in_header: List[str]) -> List[str]:
        if self.csv_format == FORMAT_RECAP:
            return [name if name not in self.out_header() else name + "_" for name in in_header]

        return in_header

    def write_csv(self) -> None:
        if self.filename:
            with open(self.filename, "w", newline="", encoding="utf-8") as csv_file:
                writer = csv.writer(csv_file, lineterminator="\n")
                self.write_rows(writer)

            sys.stderr.write(f"{Fore.WHITE}output CSV file created: {Fore.YELLOW}{self.filename}\n")
        else:
            sys.stdout.reconfigure(encoding="utf-8")  # type: ignore[attr-defined]
            writer = csv.writer(sys.stdout, lineterminator="\n")
            self.write_rows(writer)

    def write_rows(self, writer: "_csv._writer") -> None:
        data_rows = []
        for data_file in self.data_files:
            data_rows.extend(data_file.data_rows)

        if self.sort:
            data_rows = sorted(data_rows, key=lambda dr: dr.timestamp, reverse=False)

        if not self.no_header:
            if self.append_raw_data:
                writer.writerow(
                    self.out_header() + self.in_header(self.data_files[0].parser.in_header)
                )
            else:
                writer.writerow(self.out_header())

        for data_row in data_rows:
            if self.append_raw_data:
                if data_row.t_record:
                    writer.writerow(self._to_csv(data_row.t_record) + data_row.row)
                else:
                    writer.writerow([None] * len(self.out_header()) + data_row.row)
            else:
                if data_row.t_record:
                    writer.writerow(self._to_csv(data_row.t_record))

    def _to_csv(self, t_record: TransactionOutRecord) -> List[str]:
        if self.csv_format == FORMAT_RECAP:
            return self._to_recap_csv(t_record)

        return self._to_bittytax_csv(t_record)

    @staticmethod
    def _format_type(t_type: Union[TrType, UnmappedType]) -> str:
        if isinstance(t_type, TrType):
            return t_type.value
        return t_type

    @staticmethod
    def _format_decimal(decimal: Optional[Decimal]) -> str:
        if decimal is None:
            return ""
        return f"{decimal.normalize():0f}"

    @staticmethod
    def _format_timestamp(timestamp: datetime) -> str:
        if timestamp.microsecond:
            return f"{timestamp:%Y-%m-%dT%H:%M:%S.%f %Z}"
        return f"{timestamp:%Y-%m-%dT%H:%M:%S %Z}"

    @staticmethod
    def _to_bittytax_csv(tr: TransactionOutRecord) -> List[str]:
        return [
            OutputCsv._format_type(tr.t_type),
            OutputCsv._format_decimal(tr.buy_quantity),
            tr.buy_asset,
            OutputCsv._format_decimal(tr.buy_value),
            OutputCsv._format_decimal(tr.sell_quantity),
            tr.sell_asset,
            OutputCsv._format_decimal(tr.sell_value),
            OutputCsv._format_decimal(tr.fee_quantity),
            tr.fee_asset,
            OutputCsv._format_decimal(tr.fee_value),
            tr.wallet,
            OutputCsv._format_timestamp(tr.timestamp),
            tr.note,
        ]

    @staticmethod
    def _to_recap_csv(tr: TransactionOutRecord) -> List[str]:
        if isinstance(tr.t_type, TrType):
            r_type = OutputCsv.RECAP_TYPE_MAPPING[tr.t_type]
        else:
            r_type = tr.t_type

        return [
            r_type,
            f"{tr.timestamp:%Y-%m-%d %H:%M:%S}",
            OutputCsv._format_decimal(tr.buy_quantity),
            tr.buy_asset,
            OutputCsv._format_decimal(tr.sell_quantity),
            tr.sell_asset,
            OutputCsv._format_decimal(tr.fee_quantity),
            tr.fee_asset,
        ]<|MERGE_RESOLUTION|>--- conflicted
+++ resolved
@@ -88,13 +88,10 @@
         TrType.GIFT_RECEIVED: "Gift",
         TrType.FORK: "Fork",
         TrType.AIRDROP: "Airdrop",
-<<<<<<< HEAD
         TrType.MARGIN_GAIN: "MarginGain",
-=======
         TrType.REFERRAL: "Referral",
         TrType.CASHBACK: "Cashback",
         TrType.FEE_REBATE: "FeeRebate",
->>>>>>> e3c0aaae
         TrType.WITHDRAWAL: "Withdrawal",
         TrType.SPEND: "Purchase",
         TrType.GIFT_SENT: "Gift",
