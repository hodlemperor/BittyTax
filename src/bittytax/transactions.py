--- conflicted
+++ resolved
@@ -314,13 +314,10 @@
         TrType.GIFT_RECEIVED,
         TrType.FORK,
         TrType.AIRDROP,
-<<<<<<< HEAD
         TrType.MARGIN_GAIN,
-=======
         TrType.REFERRAL,
         TrType.CASHBACK,
         TrType.FEE_REBATE,
->>>>>>> e3c0aaae
         TrType.TRADE,
     }
 
