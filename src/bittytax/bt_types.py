--- conflicted
+++ resolved
@@ -16,13 +16,10 @@
     GIFT_RECEIVED = "Gift-Received"
     FORK = "Fork"
     AIRDROP = "Airdrop"
-<<<<<<< HEAD
     MARGIN_GAIN = "Margin-Gain"
-=======
     REFERRAL = "Referral"
     CASHBACK = "Cashback"
     FEE_REBATE = "Fee-Rebate"
->>>>>>> e3c0aaae
     WITHDRAWAL = "Withdrawal"
     SPEND = "Spend"
     GIFT_SENT = "Gift-Sent"
@@ -53,13 +50,10 @@
     TrType.GIFT_RECEIVED,
     TrType.FORK,
     TrType.AIRDROP,
-<<<<<<< HEAD
     TrType.MARGIN_GAIN,
-=======
     TrType.REFERRAL,
     TrType.CASHBACK,
     TrType.FEE_REBATE,
->>>>>>> e3c0aaae
     TrType.TRADE,
 )
 
