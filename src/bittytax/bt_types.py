--- conflicted
+++ resolved
@@ -16,13 +16,10 @@
     GIFT_RECEIVED = "Gift-Received"
     FORK = "Fork"
     AIRDROP = "Airdrop"
-<<<<<<< HEAD
     REFERRAL = "Referral"
     CASHBACK = "Cashback"
     FEE_REBATE = "Fee-Rebate"
-=======
     MARGIN_GAIN = "Margin-Gain"
->>>>>>> 0de26bae
     WITHDRAWAL = "Withdrawal"
     SPEND = "Spend"
     GIFT_SENT = "Gift-Sent"
@@ -53,13 +50,10 @@
     TrType.GIFT_RECEIVED,
     TrType.FORK,
     TrType.AIRDROP,
-<<<<<<< HEAD
     TrType.REFERRAL,
     TrType.CASHBACK,
     TrType.FEE_REBATE,
-=======
     TrType.MARGIN_GAIN,
->>>>>>> 0de26bae
     TrType.TRADE,
 )
 
