# Change Log
## [Unreleased]
### Fixed
- Coinbase parser: fixed regex to handle whole numbers, and a single digit after the decimal point.
- Conversion tool: handle .xlsx files with incorrect dimensions. ([#342](https://github.com/BittyTax/BittyTax/issues/342))
- Accounting tool: handle .xlsx files with incorrect dimensions. ([#342](https://github.com/BittyTax/BittyTax/issues/342))
- Coinbase parser: fixed missing "Fee Quantity" when zero.
- KuCoin parser: use UTC offset from Time header for timestamp.
### Added
- Accounting tool: new PDF report format.
- Config: added classic_report parameter to switch to legacy PDF report format.
- Conversion tool: added parser for SwissBorg exchange.
- Coinbase parser: added new transaction types for transfers.
- Exodus parser: added fees for deposits.
- Ledger Live parser: added additional operation types.
- Coinbase Pro parser: added "conversion" and "rebate" types.
- Coinbase parser: added "Reward Income" and "Inflation Reward" transaction types.
- Coinbase parser: recognise "Coinbase Earn" transactions from the Notes.
- Conversion tool: added parser for Subscan explorer. ([#305](https://github.com/BittyTax/BittyTax/issues/305))
- KuCoin parser: added BillingHistory bundle files. ([#307](https://github.com/BittyTax/BittyTax/issues/307))
- CEX.IO parser: added additional staking types. ([#297](https://github.com/BittyTax/BittyTax/issues/297))
- Conversion tool: added parser for AdaLite wallet. ([#221](https://github.com/BittyTax/BittyTax/issues/221))
- Conversion tool: added parser for Gemini exchange. ([#220](https://github.com/BittyTax/BittyTax/issues/220))
- Conversion tool: DataParser dynamic field matching.
- Yoroi parser: added new export format.
- Coinbase parser: added "Staking Income" and "Advance Trade Buy/Sell" transaction types.
- Binance parser: added additional operation types for Statements. ([#319](https://github.com/BittyTax/BittyTax/issues/319))
- Conversion tool: added parser for FTMScan explorer. ([#262](https://github.com/BittyTax/BittyTax/issues/262))
- Conversion tool: added merge parser for FTMScan. ([#262](https://github.com/BittyTax/BittyTax/issues/262))
- Nexo parser: added new export format. ([#335](https://github.com/BittyTax/BittyTax/issues/335))
- Binance parser: new config "binance_statements_only".
- Binance parser: the Statements parser can now optionally include ALL transactions, i.e. deposits/withdrawals and trades.
- Conversion tool: new (--binance_statements_only) command option.
- Conversion tool: new (--binance_multi_bnb_split_even) command option.
- BlockFi parser: added new export format.
- BlockFi parser: added "Crypto Transfer" and "BIA Withdraw" transaction types.
- Conversion tool: added parser for Binance.US exchange.
- Celsius parser: added "Swap in" and "Swap out" transaction types.
- Config: added more fiat currencies to FIAT_LIST.
- BscScan parser: added new export formats. ([#343](https://github.com/BittyTax/BittyTax/issues/343))
- Binance parser: added "Airdrop Assets" operation. ([#347](https://github.com/BittyTax/BittyTax/issues/347))
<<<<<<< HEAD
=======
- Config: added local_timezone and date_is_day_first parameters.
- Accounting tool: new transaction types added. Fork, Referral, Cashback and Fee-Rebate.
- Kraken parser: added "dividend" and "earn" types.
- Bitpanda parser: added new export format. ([#352](https://github.com/BittyTax/BittyTax/issues/352))
- Koinly parser: added support for USD and EUR exports. ([#353](https://github.com/BittyTax/BittyTax/issues/353))
- Kraken parser: added removal of staking suffixes.
- Kraken parser: negative "staking" transactions result in a Spend.
- Kraken parser: handle trades with no counter asset.
- Conversion tool: added DataFormatNotSupported exception.
- KuCoin parser: added "Spot Orders" and "Account History_Funding" files.
- Kraken parser: added new export format. ([#355](https://github.com/BittyTax/BittyTax/issues/355))
>>>>>>> e3c0aaae
### Changed
- Conversion tool: openpyxl use read-only mode. ([#337](https://github.com/BittyTax/BittyTax/issues/337))
- Accounting tool: openpyxl use read-only mode. ([#337](https://github.com/BittyTax/BittyTax/issues/337))
- Kraken parser: trading pair splitting improvements.
- Binance parser: trading pair splitting improvements.
- Binance parser: improved "Small Assets Exchange BNB" handling.
- Bitfinex parser: use date_is_day_first from config.
- CoinTracking parser: use date_is_day_first from config.
- Electrum parser: use local_timezone from config.
- Qt Wallet parser: use local_timezone from config.
- Trezor Suite parser: use local_timezone and date_is_day_first from config.
- Volt parser: use local_timezone and date_is_day_first from config.
- Zerion parser: use local_timezone from config.
- Accointing parser: use Fork instead of Gift-Received.
- Binance parser: use Referral/Airdrop instead of Gift-Received.
- Bitfinex parser: use Referral instead of Gift-Received.
- BlockFi parser: use Referral/Airdrop instead of Gift-Received.
- BnkToTheFuture parser: use Airdrop instead of Gift-Received.
- Celsius parser: use Referral/Airdrop instead of Gift-Received.
- CEX.IO parser: use Referral/Fee-Rebate instead of Gift-Received.
- Circle parser: use Fork instead of Airdrop.
- Coinbase parser: use Referral instead of Gift-Received.
- Coinbase Pro parser: use Fee-Rebate instead of Gift-Received.
- CoinTracking parser: use Airdrop instead of Gift-Received.
- Crypto.com parser: use Referral/Cashback/Airdrop instead of Gift-Received, use Spend instead of Gift-Sent.
- FTX parser: use Fee-Rebate instead of Gift-Received.
- Gravity parser: use Referral instead of Gift-Received.
- HitBTC parser: use Fee-Rebate instead of Gift-Received.
- Hotbit parser: use Fee-Rebate instead of Gift-Received.
- Koinly parser: use Fork/Airdrop instead of Gift-Received.
- Kraken parser: use Referral/Fee-Rebate instead of Gift-Received.
- Nexo parser: use Referral/Cashback/Airdrop instead of Gift-Received.
- OKX parser: use Fee-Rebate instead of Gift-Received.
- Paxful parser: use Referral instead of Gift-Received.
- SwissBorg parser: use Airdrop instead of Gift-Received.
### Removed
- Conversion tool: removed merge parser for Coinbase/Coinbase Pro.

## Version [0.5.2] (2023-12-22)
Important:-

The tax calculations for NFTs have been corrected, they are no longer "same day" pooled, or "same day"/"bed & breakfast" matched. NFT disposals will appear as "Unpooled" in the report. If you have made any NFT disposals, we recommend you re-generate your tax reports to ensure your capital gains tax is correct.

### Fixed
- Conversion tool: prevent xlrd from outputting logging in some situations.
- Accounting tool: NFTs should be not be pooled, and no matching rules applied. ([#316](https://github.com/BittyTax/BittyTax/issues/316))
### Added
- Conversion tool: identify data file types (.xls, .zip/.xlsx) using magic numbers.
- Conversion tool: identify duplicate data files using hashes.
- Binance parser: warning if BNB amount is not available.
- Added static typing. ([#230](https://github.com/BittyTax/BittyTax/issues/230))
- Added support for Python 3.12.
- Binance parser: added "Transaction Fee" operation for statements. ([#314](https://github.com/BittyTax/BittyTax/issues/314))
- Etherscan parser: added new export formats. ([#313](https://github.com/BittyTax/BittyTax/issues/313))
- Kraken parser: updated the assets list used for splitting the trading pair.
- Kraken parser: added "spotfromfutures" subtype. ([#310](https://github.com/BittyTax/BittyTax/issues/310))
- Conversion tool: added merge parser for Coinbase/Coinbase Pro.
- Conversion tool: added parser for CoinTracker accounting data.
- Conversion tool: new config "large_data" added.
- Conversion tool: added parser for FTX exchange. ([#80](https://github.com/BittyTax/BittyTax/issues/80))
- Accounting tool: added audit only (--audit) option. ([#97](https://github.com/BittyTax/BittyTax/issues/97))
- Volt parser: new data file format added.
- Conversion tool: added parser for Blockscout explorer.
- Conversion tool: added parser for Paxful exchange.
- Koinly parser: added renamed types.
### Changed
- Accounting tool: use openpyxl instead of xlrd for reading .xlsx files. ([#260](https://github.com/BittyTax/BittyTax/issues/260))
- Conversion tool: use openpyxl instead of xlrd for reading .xlsx files. ([#260](https://github.com/BittyTax/BittyTax/issues/260))
- Conversion tool: error with non-zero exit status if no data files are processed. ([#253](https://github.com/BittyTax/BittyTax/issues/253))
- Conversion tool: report and continue any unexpected parser/merger exceptions.
- Binance parser: add renamed Operation/Account. ([#300](https://github.com/BittyTax/BittyTax/issues/300))
- Make code Python 3 compliant.
- Conversion tool: check if file is a directory before opening.
- Coinbase parser: check for Advanced Trades that trading pair matches the currency. ([#304](https://github.com/BittyTax/BittyTax/issues/304))
- Conversion tool: sort data parsers case insensitive.
- Config: added missing defaults.
- Conversion tool: binance_multi_bnb_split_even flag now supports multiple bnb converts happening at the same time.
### Removed
- Removed support for Python 2.7 as it is end of life.
- Removed support for Python 3.6 as it is end of life.
- Conversion tool: removed 15-digit precision warning for CSV output. ([#308](https://github.com/BittyTax/BittyTax/issues/308))
- Config: removed CoinDesk as BTC price data source. ([#318](https://github.com/BittyTax/BittyTax/issues/318))
- Energy Web parser: removed, replaced by generic Blockscout parser.

## Version [0.5.1] (2023-04-04)
Important:-

The `Lost` transaction type was incorrectly performing the buy-back before the sell, resulting in a loss for only half of the purchase cost. If you have used this transaction type previously we recommend you re-generate your tax reports to ensure the capital gains disposal is for the full cost of the lost asset.

### Fixed
- Binance parser: handle symbols with leading digit.
- Bitfinex parser: handle '-' in FEE PERC column. ([#197](https://github.com/BittyTax/BittyTax/issues/197))
- Binance parser: handle a Distribution which is negative. ([#179](https://github.com/BittyTax/BittyTax/issues/179))
- Etherscan parser: failed transactions should not result in Deposits. ([#226](https://github.com/BittyTax/BittyTax/issues/226))
- BscScan parser: failed transactions should not result in Deposits.
- HecoInfo parser: failed transactions should not result in Deposits.
- PolygonScan parser: failed transactions should not result in Deposits.
- SnowTrace parser: failed transactions should not result in Deposits.
- Etherscan parser: treat NFTs as unique assets. ([#234](https://github.com/BittyTax/BittyTax/issues/234))
- Trezor Suite parser: support "SELF" and "FAILED" transaction types.
- Etherscan merger: merge transactions sent via third-party. ([#233](https://github.com/BittyTax/BittyTax/issues/233))
- Etherscan merger: multiple transfers of the same asset within one transaction should be summed. ([#235](https://github.com/BittyTax/BittyTax/issues/235))
- Etherscan parser: exclude failed internal transactions.
- HecoInfo parser: exclude failed internal transactions.
- BscScan parser: exclude failed internal transactions.
- PolygonScan parser: exclude failed internal transactions.
- SnowTrace parser: exclude failed internal transactions.
- Etherscan merger: only merge transactions for the same wallet address.
- Electrum parser: handle optional fees.
- Accounting tool: Lost transactions create wrong cost basis. ([#247](https://github.com/BittyTax/BittyTax/issues/247))
- Accounting tool: long notes overwrite financial data.
- Accounting tool: GMT, BST are not the same as Europe/London. ([#251](https://github.com/BittyTax/BittyTax/issues/251))
- Binance parser: cash deposits should be gross amount. ([#257](https://github.com/BittyTax/BittyTax/issues/257))
- Coinbase parser: handle commas in Buy Quantity matched from Note.
- Hotbit parser: trade export (from support) timestamps are Hong Kong timezone.
- Accounting tool: footer/page no. missing from PDF report.
- Electrum parser: handle commas in values.
- Accounting tool: update 4x annual allowance warning. ([#211](https://github.com/BittyTax/BittyTax/issues/211))
- Binance parser: added missing operations for Statements. ([#283](https://github.com/BittyTax/BittyTax/issues/283))
- Crypto.com parser: fix handling of fiat deposits/withdrawals.
- Kraken parser: fix spend/receive transactions types. ([#296](https://github.com/BittyTax/BittyTax/issues/296))
- Qt Wallet parser: check parser.args exists.
### Added
- Conversion tool: generic parser added to support import from CryptoCredible tool.
- Conversion tool: added parser for SnowTrace explorer.
- Conversion tool: added parser for PolygonScan explorer.
- Conversion tool: added merge parser for SnowTrace.
- Conversion tool: added merge parser for PolygonScan.
- HandCash parser: added new export format.
- Conversion tool: added parser for Volt wallet.
- Conversion tool: added parser for qTrade exchange.
- Bitfinex parser: added ledger support.
- Hotbit parser: added new orders export(s).
- Hotbit parser: added trades format.
- Binance parser: added Convert History format. ([#208](https://github.com/BittyTax/BittyTax/issues/208))
- Conversion tool: added parser for Nault wallet.
- Accounting tool: hide empty balances/wallets from the audit report. ([#229](https://github.com/BittyTax/BittyTax/issues/229))
- Accounting tool: include fiat transactions in the income report. ([#144](https://github.com/BittyTax/BittyTax/issues/144))
- Bittrex parser: new data file formats added.
- Conversion tool: added parser for Bittylicious.
- Conversion tool: added parser for Mercatox exchange.
- Conversion tool: added parser for Bitpanda exchange.
- Conversion tool: added parser for CoinList exchange.
- Conversion tool: added parser for Koinly accounting data.
- Accounting tool: tax rates and allowance for 2022/23.
- Crypto.com parser: added new export format. ([#248](https://github.com/BittyTax/BittyTax/issues/248))
- Nexo parser: added new export format. ([#246](https://github.com/BittyTax/BittyTax/issues/246))
- Binance parser: added new deposits/withdrawals format. ([#258](https://github.com/BittyTax/BittyTax/issues/258))
- Coinbase parser: new "Transaction history" data file format added.
- Hotbit parser: new "Orders" data file format added.
- Conversion tool: added parser for Coinmetro exchange.
- Conversion tool: added parser for Zelcore wallet.
- Conversion tool: added parser for the BnkToTheFuture platform.
- Binance parser: added new/re-named operations for Statements. ([#274](https://github.com/BittyTax/BittyTax/issues/274))
- Binance parser: added config to split BNB quantity across multiple tokens.
- Conversion tool: added parser for StakeTax.
- Nexo parser: added new export format. ([#286](https://github.com/BittyTax/BittyTax/issues/286))
- Etherscan parser: added new export formats. ([#290](https://github.com/BittyTax/BittyTax/issues/290))
- Trezor Suite parser: added new export format. ([#282](https://github.com/BittyTax/BittyTax/issues/282))
- Accounting tool: tax rates and allowance for 2023/24 and 2024/25.
- Exodus parser: added new export format. ([#200](https://github.com/BittyTax/BittyTax/issues/200))
- Accointing parser: added new export format. ([#219](https://github.com/BittyTax/BittyTax/issues/219))
- Conversion tool: added parser for Yoroi wallet.
- Celsius parser: added new export format.
- Conversion tool: added parser for CEX.IO exchange.
- Setup.py fixed for Python 3.11.
- Binance parser: added re-named operations for Statements. ([#292](https://github.com/BittyTax/BittyTax/issues/292))
- OKX parser: added new export formats. ([#293](https://github.com/BittyTax/BittyTax/issues/293))
- Exodus parser: added staking export.
- Conversion tool: added warning if duplicate rows found.
### Changed
- Binance parser: performance improvements for large data sets.
- Coinbase Pro parser: performance improvements for large data sets.
- GateHub parser: performance improvements for large data sets.
- Gravity parser: performance improvements for large data sets.
- Etherscan merger: performance improvements for large data sets.
- Etherscan merger: support merging of NFT and Internal txns exports.
- Etherscan parser: append contract address for LP tokens.
- Gravity parser: referral fee payouts.
- Binance parser: added "Large OTC trading" operation. ([#191](https://github.com/BittyTax/BittyTax/issues/191))
- Binance parser: added additional operations.
- Crypto.com parser: added "lockup_unlock" transaction type. ([#227](https://github.com/BittyTax/BittyTax/issues/227))
- Binance parser: removed "Large OTC trading".
- Etherscan parser: include address in wallet name.
- HecoInfo parser: include address in wallet name.
- BscScan parser: include address in wallet name.
- PolygonScan parser: include address in wallet name.
- SnowTrace parser: include address in wallet name.
- Coinbase parser: added "Learning Reward" transaction type.
- Coinbase parser: added "Advanced Trade Buy/Sell" transaction types. ([#269](https://github.com/BittyTax/BittyTax/issues/269))
- Binance parser: added "ETH 2.0 Staking" operation. ([#273](https://github.com/BittyTax/BittyTax/issues/273))
- Binance parser: error unrecognised operations.
- Conversion tool: updated mappings for RECAP output format.
- Bitstamp parser: added "Staking reward" transaction type.
- Crypto.com parser: added additional transaction kinds. ([#285](https://github.com/BittyTax/BittyTax/issues/285))
- KuCoin parser: make direction field case-insensitive. ([#189](https://github.com/BittyTax/BittyTax/issues/189))
- BlockFi parser: added "Referral Bonus" transaction type. ([#159](https://github.com/BittyTax/BittyTax/issues/159))
- Kraken parser: use Ledgers export for trades.
- Coinbase Pro parser: deprecated Fills parser.
- Koinly parser: allow unsupported types.
- Config: error and exit if config load fails.

## Version [0.5.0] Beta (2021-11-11)
Important:-

1. A new Note field has been added to the end of the transaction record format (column M), this is used to add a description to a transaction. It is recommended that you add the additional Note column to all your existing transaction records.

2. The `Charity-Sent` transaction type has been changed from a normal disposal (same as a `Gift-Sent`) to being a "*No Gain/No Loss*" disposal, the same as a `Gift-Spouse`. If you have used this transaction type previously we recommend you re-generate your tax reports as you may have overpaid capital gains tax.

3. The ExchangeRatesAPI and RatesAPI data sources are no longer available. Please update your `bittytax.conf` file to use the new BittyTaxAPI as shown below, this file resides in your .bittytax folder within your home directory.

```
data_source_fiat:
    ['BittyTaxAPI']
```

### Fixed
- Accounting tool: "xlrd.biffh.XLRDError: Excel xlsx file; not supported" Exception. ([#36](https://github.com/BittyTax/BittyTax/issues/36))
- Coinbase parser: added support for Convert transactions. ([#46](https://github.com/BittyTax/BittyTax/issues/46))
- Coinbase parser: mis-classifying trade as gift-received. ([#47](https://github.com/BittyTax/BittyTax/issues/47))
- Accounting tool: unexpected treatment of withdrawal fees (transfers_include=False). ([#56](https://github.com/BittyTax/BittyTax/issues/56))
- Accounting tool: assets which only have matched disposals are not shown in holdings report. ([#60](https://github.com/BittyTax/BittyTax/issues/60))
- Coinbase Pro parser: fills export, buy quantity missing fee.
- Price tool: list command returns error. ([#86](https://github.com/BittyTax/BittyTax/issues/86))
- Price tool: -ds option returns "KeyError: 'price'" exception.
- Conversion tool: strip whitespace from header.
- Accounting tool: Charity-Sent should be a "No Gain/No Loss" disposal. ([#77](https://github.com/BittyTax/BittyTax/issues/77))
- Accounting tool: The "ten day" rule for companies, should match the buy to sell, not sell to buy-back. ([#131](https://github.com/BittyTax/BittyTax/issues/131))
- Kraken parser: Trading pair split broken for XTZ/GBP. ([#124](https://github.com/BittyTax/BittyTax/issues/124))
- Binance parser: Removed "Unexpected Coin content" error. ([#132](https://github.com/BittyTax/BittyTax/issues/132)) 
- Trezor parser: Timestamp is GMT+1.
- Etherscan parser: "Sell Quantity" should be zero for failed withdrawals.
- BscScan parser: "Sell Quantity" should be zero for failed withdrawals.
- HecoInfo parser: "Sell Quantity" should be zero for failed withdrawals.
- Nexo parser: Timestamp is CET. ([#188](https://github.com/BittyTax/BittyTax/issues/188))
### Added
- Etherscan parser: added internal transactions export.
- Binance parser: added cash deposit and withdrawal exports.
- Binance parser: added statements export.
- Bitfinex parser: new "Trades" data file format added. ([#41](https://github.com/BittyTax/BittyTax/issues/41))
- Bittrex parser: new deposits data file format added.
- Coinbase parser: new config "coinbase_zero_fees_are_gifts" added.
- Accounting/Conversion tool: support for milli/microsecond timestamps.
- Accounting tool: export option for transaction records with prices.
- Price/Accounting tool: support for duplicate symbol names. ([#34](https://github.com/BittyTax/BittyTax/issues/34))
- Price tool: search option (-s) added to list command.
- Price tool: data source (-ds) option added to list command.
- Accounting tool: config for allowable cost attribution.
- Accounting tool: integrity check (disposals between transfers).
- Accounting tool: warning given if disposal detected between transfers.
- Accounting tool: integrity check (audit balances against section 104 pools).
- Accounting tool: skip integrity check (--skipint) option added.
- Accounting tool: new Note field added to transaction record format.
- Accounting tool: note field added to income report.
- Conversion tool: note field added to the Excel and CSV output.
- Accounting tool: new config "transfer_fee_disposal" added (transfers_include=False). ([#56](https://github.com/BittyTax/BittyTax/issues/56))
- Accounting tool: Excel files with worksheet names prefixed with '--' are ignored by the import.
- Accounting tool: tax rates and allowance for 2021/22.
- Accounting tool: tax rules for UK companies.
- Accounting tool: tax rules option (--taxrules) added.
- Local currency support.
- Accounting tool: new config "transfer_fee_allowable_cost" added.
- Conversion tool: allow wildcards in filenames.
- Conversion tool: added dictionary to DataRow.
- Conversion tool: "Savings & Loans" parser category added.
- Conversion tool: convert_currency method added to DataParser.
- Conversion tool: added parser for BlockFi.
- Conversion tool: added parser for Celsius.
- Conversion tool: added parser for Coinomi wallet.
- Conversion tool: added parser for Blockchain.com wallet.
- Conversion tool: convert multiple Excel worksheets.
- KuCoin parser: added new trade history exports.
- KuCoin parser: added deposit/withdrawal exports.
- HitBTC parser: added new trade history export.
- Electrum parser: new data file format added.
- Accounting tool: added dictionary to TransactionRow.
- New data source "Frankfurter" added for fiat exchange rates.
- Ledger Live parser: new data file format added.
- New data source "BittyTaxAPI" added for fiat exchange rates.
- Coinfloor parser: new "trades" data file format added.
- Gravity parser: new data file format added.
- Etherscan parser: new "Transactions" data file format added.
- Conversion tool: added parser for BscScan explorer.
- Conversion tool: specify the local currency of the "Value" headers.
- Conversion tool: added parser for Exodus wallet.
- Conversion tool: added parser for Zerion explorer.
- Conversion tool: added parser for Helium wallet and explorer.
- Conversion tool: added parser for Accointing accounting data.
- Bitfinex parser: new "movements" data file format added.
- Accounting tool: new transaction types Lost and Airdrop added.
- Binance parser: added trades statement export format.
- Conversion tool: added parser for HecoInfo explorer.
- Conversion tool: added parser for Trezor Suite.
- Binance parser: added new statement export format.
- Nexo parser: added new export format.
- Conversion tool: added merge parser for Etherscan.
- Conversion tool: added merge parser for BscScan.
- Conversion tool: added merge parser for HecoInfo.
- BscScan parser: new "Transactions" data file format added.
- HecoInfo parser: new "Transactions" data file format added.
- KuCoin parser: added new trade history export.
- Coinbase parser: new "Transaction history" data file format added.
### Changed
- Conversion tool: UnknownAddressError exception changed to generic DataFilenameError.
- Binance parser: use filename to determine if deposits or withdrawals.
- Binance parser: updated quote assets via new script.
- Crypto.com parser: added new "Supercharger" transaction types. ([#38](https://github.com/BittyTax/BittyTax/issues/38))
- Coinbase parser: added Coinbase Earn/Rewards Income transactions.
- Coinbase parser: get value (from spot price) where possible.
- Bittrex parser: added market buy/sell transactions.
- Ledger Live parser: fees now optional, as missing from ERC-20 wallets.
- Bitstamp parser: fees now optional.
- Accounting tool: same day pooling debug now only shows the pooled transactions.
- Accounting tool: section 104 debug also shows matched transactions.
- Crypto.com parser: added "campaign_reward" transaction type. ([#64](https://github.com/BittyTax/BittyTax/issues/64))
- Elecrum parser: Note field is mapped from 'label'.
- HandCash parser: Note field is mapped from 'note'.
- Qt Wallet parser: Note field is mapped from 'Label'.
- Trezor parser: Note field is mapped from 'Address Label'.
- Accounting tool: get value for fee if matching buy/sell asset has zero quantity or no price.
- Accounting tool: don't drop zero quantity buy/sell if fee value present.
- Accounting tool: ordering of all transactions when transfers_include=False.
- Ledger Live parser: added "FEES" and "REVEAL" operation types. ([#79](https://github.com/BittyTax/BittyTax/issues/79))
- Binance parser: added "Referrer rebates" operation type.
- Command line arguments now used locally instead of stored globally.
- Price tool: PriceData requires data source list to initialise.
- Conversion tool: all parsers updated to use DataRow dictionary.
- Crypto.com parser: added "crypto_to_van_sell_order" transaction type.
- Nexo parser: check for unconfirmed transactions.
- Qt Wallet parser: added "Masternode Reward" type.
- Qt Wallet parser: added support for VeriCoin-Qt wallet.
- Bittrex parser: filter unauthorised/cancelled withdrawals. ([#108](https://github.com/BittyTax/BittyTax/issues/108))
- Coinbase parser: added EUR and USD accounts.
- Conversion tool: refactored parsers to use kwargs.
- Conversion tool: better error handling for IOError.
- Increase data source API timeout to 30 seconds.
- Accounting tool: use fixed value (when specified) for counter asset prices.
- Accounting tool: don't store fixed value for transfers.
- Accounting tool: refactored import_records.py to use dictionary.
- Binance parser: added "POS savings interest" and "Savings Interest" operations. ([#137](https://github.com/BittyTax/BittyTax/issues/137))
- Binance parser: added "Super BNB Mining" operation.
- Crypto.com parser: added "supercharger_reward_to_app_credited" transaction type.
- Crypto.com parser: improved 'Native Amount' handling.
- Crypto.com parser: added "council_node_deposit_created" transaction type.
- Etherscan parser: add "Method" as a note.
- BscScan parser: add "Method" as a note.
- HecoInfo parser: add "Method" as a note.
- Config: transfers_include to False.
- Config: transfer_fee_allowable_cost to True.
### Removed
- Accounting tool: skip audit (-s or --skipaudit) option removed.
- Accounting tool: updated transactions debug removed.
- Config: ExchangeRatesAPI removed. ([#102](https://github.com/BittyTax/BittyTax/issues/102))

## Version [0.4.3] Beta (2020-12-04)
Important:- if upgrading, please remove your price data cache file for CryptoCompare: `~/.bittytax/cache/CryptoCompare.json` (see Issue [#29](https://github.com/BittyTax/BittyTax/issues/29))
### Fixed
- UserWarning: Must have at least one data row in in add_table().
- AttributeError: 'module' object has no attribute 'UTC'. ([#27](https://github.com/BittyTax/BittyTax/issues/27))
- Crypto.com parser: fix date parser.
- Incorrect price data for stablecoins via CryptoCompare. ([#29](https://github.com/BittyTax/BittyTax/issues/29))
### Added
- Conversion tool: added parser for CGTCalculator.
- Conversion tool: added parser for Nexo.
- Conversion tool: added parser for Kraken.
- HitBTC parser: new data file format added.
### Changed
- Hotbit parser: Negative fees are now set to zero.
- Accounting tool: Drop buy/sell/fee transactions of zero quantity.
- Crypto.com parser: Add support for referral_gift transaction type.

## Version [0.4.2] Beta (2020-10-30)
### Fixed
- Cell conversion of imported Excel data safer for python 2.
- Circle parser: filter out other currency symbols '£€$'.
- Cryptsy parser: sell/buy quantities already had fee included.
- Cryptopia parser: calculations rounded to 8 decimal places.
- Tqdm workaround (https://github.com/tqdm/tqdm/issues/777).
- Ledger Live parser: unrecognised operation type 'IN'.
- TradeSatoshi parser: calculations rounded to 8 decimal places.
- Trezor parser: "self" payment exception.
- Electrum parser: timestamp is in local time.
- KeyError: 'bpi' exception. ([#21](https://github.com/BittyTax/BittyTax/issues/21))
- Python 3.x compatibility. ([#20](https://github.com/BittyTax/BittyTax/issues/20))
- Conversion tool: Python 2, UnicodeDecodeError exception.
### Added
- Conversion tool: added parser for CoinTracking.info accounting data.
- Conversion tool: added parser for Gravity (Bitstocks) exchange.
- Etherscan parser: added ERC-20 tokens and ERC-721 NFTs exports.
- Bittrex parser: new data file format added.
- Coinbase Pro parser: new "Account Statement" data file format added.
- Coinbase parser: new "Transaction history" data file format added.
- Coinfloor parser: new "Deposit and Withdrawal" data file format added.
- Ledger Live parser: new data file format added.
- GateHub parser: new data file format added.
- Trezor parser: try and get symbol name from filename.
- Electrum parser: new data file format added (ElectrumSV).
- Conversion tool: added parser for Hotbit exchange.
- Conversion tool: added parser for Liquid exchange.
- Conversion tool: added parser for Energy Web explorer.
- Qt Wallet parser: recognise Namecoin operations.
- Qt Wallet parser: warning when skipping unconfirmed transactions.
- Conversion tool: added extra debug.
- Uphold parser: new data file format added.
- Poloniex parser: new "trades" data file format added.
- Poloniex parser: new "distributions" data file format added.
- Conversion tool: added colour bands to Excel output file.
- Binance parser: new "deposit" and "withdrawal" data file formats added.
- Accounting tool: new transaction types added (Staking, Interest, Dividend).
- Conversion tool: added parser for Crypto.com app.
- Accounting tool: added disclaimer to footer of PDF.
- Accounting tool: validate tax year argument.
- Price tool: added data source (-ds) argument.
- Accounting tool: new transaction type Gift-Spouse added.
- Coinbase Pro parser: new "Fills Statement" data file format added.
- Price tool: added list asset command.
### Changed
- Sort wallet names in audit debug as case-insensitive.
- Data source names in config are now case-insensitive.
- Accounting/Price tool: display error message if data source name unrecognised.
- Price tool: display error message if date is invalid.
- Conversion tool: set default font size in Excel workbook.
- Accounting/Price tool: don't display warning if the price data cache file does not exist.
- Qt Wallet parser: "payment to yourself" becomes withdrawal with just fee.
- HandCash parser: identify transactions to other users as gifts.
- Qt Wallet parser: get symbol name from "Amount" if available.
- Qt Wallet parser: -ca option takes precedence over any symbol name found in the data file.
- Conversion tool: Excel currency format changed to improve compatibility.
- Price tool: added commands for latest and historic prices.
- Price tool: quantity is now an optional argument, -q or --quantity is not required.

## Version [0.4.1] Beta (2020-07-25)
### Fixed
- Prevent a division by zero when calculating the fee proceeds.
- Exception UnboundLocalError: local variable 'url' referenced before assignment.
- Tax year end was excluding 5th April.
### Added
- Conversion tool: added parser for Interactive Investor stocks and shares.
### Changed
- Conversion tool: colour highlight element in row for parser failures.
- Accounting tool: colour highlight element in row for import failures.

## Version [0.4.0] Beta (2020-07-18)
### Added
- Accounting tool: colour output and progress bars/spinner.
- Conversion tool: colour output.
- Price tool: colour output.
### Changed
- Accounting tool: use latest price when a historic price is not available.

## Version [0.3.3] Beta (2020-06-29)
### Fixed
- Exception if transaction records input file contains less than the expected 12 columns. ([#5](https://github.com/BittyTax/BittyTax/issues/5))
- Historic or fixed fee indicator is incorrect when transaction is pooled. ([#7](https://github.com/BittyTax/BittyTax/issues/7))
- Tax-free allowance for 2021 missing. ([#13](https://github.com/BittyTax/BittyTax/issues/13))
- Circle Parser: added "fork" transaction type. ([#11](https://github.com/BittyTax/BittyTax/issues/11))
- Trezor Parser: wallets without labelling. ([#10](https://github.com/BittyTax/BittyTax/issues/10))
- Bitfinex Parser: calculations rounded to 8 decimal places. ([#14](https://github.com/BittyTax/BittyTax/issues/14))
- Conversion tool: python 2 raised exception if file format was unrecognised or file missing. ([#9](https://github.com/BittyTax/BittyTax/issues/9))
- Accounting tool: handle exception if input file is missing. ([#15](https://github.com/BittyTax/BittyTax/issues/15))
- Accounting tool: python 2 handle utf-8 characters in Excel file.
### Added
- Conversion tool: added parser for HandCash wallet.
### Changed
- Trezor Parser: fees are now included separately.

## Version [0.3.2] Beta (2020-04-11)
### Fixed
- Missing packages in setup.py.

## Version [0.3.0] Beta (2020-04-11)
### Fixed
- Proceeds 4x warning was missing from PDF.
### Added
- Conversion tool: Improved exception handling.
- Accounting tool: Identify if asset values are fixed or from historic price data.
- Accounting tool: PDF report output.
### Changed
- Accounting tool: Timestamps normalised to local time only for Buy/Sell transactions.
- Accounting tool: Made fees optional for Buy/Sell transactions.

## Version [0.2.1] Beta (2020-03-07)
### Fixed
- Tax summary: Gains in the year should exclude losses.
- Bittrex parser: Adjust quantity for partially filled orders.
### Added
- HitBTC exchange data files.
- KuCoin trades data file.
- Improved fee handling, including 3rd asset fees.
### Changed
- Conversion tool: Changed Excel spreadsheet style and added file properties.

## Version [0.2.0] Beta (2019-10-30)
### Fixed
- Bitfinex parser: wallet name typo.
- Conversion tool: use repr when parsing numbers in excel files to ensure no precision is lost.
- Coinbase: updated with new TransactionsReport header.
- Gatehub parser: exchange transactions with missing component incorrectly handled when --append option used.
### Added
- Audit: output transaction record in debug.
- Bittrex: new data file format for deposits and withdrawals added.
- Conversion tool: Support for Excel as output file format.
- Conversion tool: New --duplicates argument added to remove duplicate input rows across data files.
- Conversion tool: New -o argument added to specify an output filename for Excel or CSV files
- Accounting tool: Importing transaction records from an Excel file.
### Changed
- Remove trailing zeros from CSV output and other places in logging.
- TID's (Transaction ID) are now allocated in time order sequence.

## Version [0.1.4] Beta (2019-08-28)
### Fixed
- Audit function failure due to missing sort methods.
- More robust error handling for data source historic prices.
- Poloniex Withdrawals parser failure.
- Setup.py failing for Windows.
- Set encoding of stdout/sdterr to be utf-8.
- Re-raising exception failure in Python 3.
### Changed
- Conversion tool: The append option now appends the original data as extra columns in the CSV output.

## Version [0.1.3] Beta (2019-08-14)
### Fixed
- Bitstamp parser: added missing type 'Ripple deposit'.
- Coinbase Pro parser: filter "fee" transactions.
- Validate symbol is not missing for latest price response from data source.
- Poloniex parser: workaround to fix rounding issues found in recent trading history exports.
- Data parser: only match headers which are of the same number of fields.
### Added
- Bittrex: new data file format for trades added.
- TradeSatoshi: new data file format for deposits and withdrawals added.
- Conversion tool can now support data files with different CSV delimiters.
- Conversion tool has debug option.
- Conversion tool raises warning if 15-digit precision exceeded (Excel limit).
- Conversion tool: added option to output in Recap import CSV format.
### Removed
- Negative balance warning in a Section 104 holding.
- Logging removed from within config module.
### Changed
- Logging is now initialised by each tool, instead of within the `config.py` module.
- Conversion tool now outputs logging to `stderr` so it will be filtered when piping into `bittytax`.
- The `pricedata.py` module has been renamed `valueasset.py`, and main function moved to new `price.py` module.
- Package layout restructured, added subfolders for price and conv tools.
- Refactored code for "all_handler" data parsers.

## Version [0.1.2] Beta (2019-06-30)
### Fixed
- Fix for 'get_average_cost' exception when debug enabled.
- Same-day buy pools should the use the timestamp of earliest transaction, not the latest, this prevents the possibility of a negative balance.
- Circle parser: added missing transaction types, 'internal_switch_currency' and 'switch_currency'.
### Added
- Exchange data files: Wirex, Binance.
- Poloniex parser: added new withdrawalHistory.csv data format.
- Bitfinex exchange data files.

## Version [0.1.1] Beta (2019-05-29)
### Fixed
- Default bittytax.conf file was not being created when BittyTax was installed from a package, config file is now created at runtime if one does not already exist.

## Version [0.1.0] Beta (2019-05-23)
This is the initial beta release. Although it has been throughly tested, it's possible that your specific wallet/exchange data file contains data which was not programmed for. Please raise an issue if you find any problems.
### Added
- Command line tools for cryptoasset accounting, auditing and UK tax calculations (Capital Gains/Income Tax).
- Wallet data files supported: Electrum, Ledger Live, Qt Wallet, Trezor.
- Exchange data files supported: Bitstamp, Bittrex, ChangeTip, Circle, Coinbase, Coinbase Pro, Coinfloor, Cryptopia, Cryptsy, Gatehub, OKEx, Poloniex, TradeSatoshi, Uphold.
- Explorer data files supported: Etherscan.

[Unreleased]: https://github.com/BittyTax/BittyTax/compare/v0.5.2...HEAD
[0.5.2]: https://github.com/BittyTax/BittyTax/compare/v0.5.1...v0.5.2
[0.5.1]: https://github.com/BittyTax/BittyTax/compare/v0.5.0...v0.5.1
[0.5.0]: https://github.com/BittyTax/BittyTax/compare/v0.4.3...v0.5.0
[0.4.3]: https://github.com/BittyTax/BittyTax/compare/v0.4.2...v0.4.3
[0.4.2]: https://github.com/BittyTax/BittyTax/compare/v0.4.1...v0.4.2
[0.4.1]: https://github.com/BittyTax/BittyTax/compare/v0.4.0...v0.4.1
[0.4.0]: https://github.com/BittyTax/BittyTax/compare/v0.3.3...v0.4.0
[0.3.3]: https://github.com/BittyTax/BittyTax/compare/v0.3.2...v0.3.3
[0.3.2]: https://github.com/BittyTax/BittyTax/compare/v0.3.0...v0.3.2
[0.3.0]: https://github.com/BittyTax/BittyTax/compare/v0.2.1...v0.3.0
[0.2.1]: https://github.com/BittyTax/BittyTax/compare/v0.2.0...v0.2.1
[0.2.0]: https://github.com/BittyTax/BittyTax/compare/v0.1.4...v0.2.0
[0.1.4]: https://github.com/BittyTax/BittyTax/compare/v0.1.3...v0.1.4
[0.1.3]: https://github.com/BittyTax/BittyTax/compare/v0.1.2...v0.1.3
[0.1.2]: https://github.com/BittyTax/BittyTax/compare/v0.1.1...v0.1.2
[0.1.1]: https://github.com/BittyTax/BittyTax/compare/v0.1.0...v0.1.1
[0.1.0]: https://github.com/BittyTax/BittyTax/releases/tag/v0.1.0<|MERGE_RESOLUTION|>--- conflicted
+++ resolved
@@ -39,8 +39,6 @@
 - Config: added more fiat currencies to FIAT_LIST.
 - BscScan parser: added new export formats. ([#343](https://github.com/BittyTax/BittyTax/issues/343))
 - Binance parser: added "Airdrop Assets" operation. ([#347](https://github.com/BittyTax/BittyTax/issues/347))
-<<<<<<< HEAD
-=======
 - Config: added local_timezone and date_is_day_first parameters.
 - Accounting tool: new transaction types added. Fork, Referral, Cashback and Fee-Rebate.
 - Kraken parser: added "dividend" and "earn" types.
@@ -52,7 +50,6 @@
 - Conversion tool: added DataFormatNotSupported exception.
 - KuCoin parser: added "Spot Orders" and "Account History_Funding" files.
 - Kraken parser: added new export format. ([#355](https://github.com/BittyTax/BittyTax/issues/355))
->>>>>>> e3c0aaae
 ### Changed
 - Conversion tool: openpyxl use read-only mode. ([#337](https://github.com/BittyTax/BittyTax/issues/337))
 - Accounting tool: openpyxl use read-only mode. ([#337](https://github.com/BittyTax/BittyTax/issues/337))
