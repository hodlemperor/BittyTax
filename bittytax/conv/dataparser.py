# -*- coding: utf-8 -*-
# (c) Nano Nano Ltd 2019

import datetime
import sys

from colorama import Fore
import dateutil.parser
import dateutil.tz

from ..config import config

TERM_WIDTH = 69

class DataParser(object):
<<<<<<< HEAD
    TYPE_WALLET = "Wallets"
    TYPE_EXCHANGE = "Exchanges"
    TYPE_EXPLORER = "Explorers"
    TYPE_SHARES = "Stocks & Shares"
    TYPE_ACCOUNTING = "Accounting"
=======
    TYPE_WALLET = 'Wallets'
    TYPE_EXCHANGE = 'Exchanges'
    TYPE_EXPLORER = 'Explorers'
    TYPE_SHARES = 'Stocks & Shares'
>>>>>>> cce93f31

    LIST_ORDER = (TYPE_WALLET, TYPE_EXCHANGE, TYPE_EXPLORER, TYPE_ACCOUNTING, TYPE_SHARES)

    parsers = []

    def __init__(self, p_type, name, header, delimiter=',',
                 worksheet_name=None, row_handler=None, all_handler=None):
        self.p_type = p_type
        self.name = name
        self.header = header
        self.worksheet_name = worksheet_name if worksheet_name else name
        self.delimiter = delimiter
        self.row_handler = row_handler
        self.all_handler = all_handler
        self.args = []
        self.in_header = None
        self.in_header_row_num = None

        self.parsers.append(self)

    def __eq__(self, other):
        return self.name == other.name

    def __ne__(self, other):
        return not self == other

    def __lt__(self, other):
        return self.name < other.name

    def format_header(self):
        header = []
        for col in self.header:
            if callable(col) or col is None:
                header.append('_')
            else:
                header.append(col)

        header_str = '\'' + str(self.delimiter).join(header) + '\''

        return header_str[:TERM_WIDTH] + '...' if len(header_str) > TERM_WIDTH else header_str

    @classmethod
    def parse_timestamp(cls, timestamp_str, tzinfos=None, tz=None, dayfirst=False):
        if isinstance(timestamp_str, int):
            timestamp = datetime.datetime.utcfromtimestamp(timestamp_str)
        else:
            timestamp = dateutil.parser.parse(timestamp_str, tzinfos=tzinfos, dayfirst=dayfirst)

        if tz:
            timestamp = timestamp.replace(tzinfo=dateutil.tz.gettz(tz))
            timestamp = timestamp.astimezone(config.TZ_UTC)
        elif timestamp.tzinfo is None:
            #default to UTC if no timezone is specified
            timestamp = timestamp.replace(tzinfo=config.TZ_UTC)
        else:
            timestamp = timestamp.astimezone(config.TZ_UTC)

        return timestamp

    @classmethod
    def match_header(cls, row, row_num):
        if config.args.debug:
            sys.stderr.write("%sconv: row[%s] TRY: %s\n" % (
                Fore.YELLOW, row_num+1, cls.format_row(row)))

        parsers_reduced = [p for p in cls.parsers if len(p.header) == len(row)]
        for parser in parsers_reduced:
            match = False
            for i, row_field in enumerate(row):
                if callable(parser.header[i]):
                    match = parser.header[i](row_field)
                    parser.args.append(match)
                elif parser.header[i] is not None:
                    match = row_field == parser.header[i]

                if not match:
                    break

            if match:
                if config.args.debug:
                    sys.stderr.write("%sconv: row[%s] MATCHED: %s as '%s'\n" % (
                        Fore.CYAN, row_num+1, cls.format_row(parser.header), parser.name))
                parser.in_header = row
                parser.in_header_row_num = row_num + 1
                return parser
            else:
                if config.args.debug:
                    sys.stderr.write("%sconv: row[%s] NO MATCH: %s '%s'\n" % (
                        Fore.BLUE, row_num+1, cls.format_row(parser.header), parser.name))

        raise KeyError

    @classmethod
    def format_parsers(cls):
        txt = ''
        for p_type in cls.LIST_ORDER:
            txt += ' ' * 2 + p_type + ':\n'
            prev_name = None
            for parser in sorted([parser for parser in cls.parsers if parser.p_type == p_type]):
                if parser.name != prev_name:
                    txt += ' ' * 4 + parser.name + '\n'
                txt += ' ' * 6 + parser.format_header() + '\n'

                prev_name = parser.name

        return txt

    @staticmethod
    def format_row(row):
        row_out = []
        for col in row:
            if callable(col):
                row_out.append('<lambda>')
            elif col is None:
                row_out.append('*')
            else:
                row_out.append('\'%s\'' %col)

        return '[' + ', '.join(row_out) + ']'<|MERGE_RESOLUTION|>--- conflicted
+++ resolved
@@ -13,18 +13,11 @@
 TERM_WIDTH = 69
 
 class DataParser(object):
-<<<<<<< HEAD
-    TYPE_WALLET = "Wallets"
-    TYPE_EXCHANGE = "Exchanges"
-    TYPE_EXPLORER = "Explorers"
-    TYPE_SHARES = "Stocks & Shares"
-    TYPE_ACCOUNTING = "Accounting"
-=======
     TYPE_WALLET = 'Wallets'
     TYPE_EXCHANGE = 'Exchanges'
     TYPE_EXPLORER = 'Explorers'
+    TYPE_ACCOUNTING = 'Accounting'
     TYPE_SHARES = 'Stocks & Shares'
->>>>>>> cce93f31
 
     LIST_ORDER = (TYPE_WALLET, TYPE_EXCHANGE, TYPE_EXPLORER, TYPE_ACCOUNTING, TYPE_SHARES)
 
