--- conflicted
+++ resolved
@@ -1,13 +1,9 @@
 # -*- coding: utf-8 -*-
 # (c) Nano Nano Ltd 2019
 
-<<<<<<< HEAD
 from decimal import Decimal
 
-from ...record import TransactionRecordBase as TransactionOutRecord
-=======
 from ..out_record import TransactionOutRecord
->>>>>>> a4e39c9a
 from ..dataparser import DataParser
 from ..exceptions import UnexpectedTypeError
 
